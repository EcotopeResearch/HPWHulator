
import numpy as np

from HPWHComponents import PrimarySystem_SP, ParallelLoopTank, SwingTank, mixVolume # TrimTank, PrimarySystem_MP_NR, PrimarySystem_MP_R
from ashraesizer import ASHRAEsizer
from cfg import parallelMinimumRunTime
from dataFetch import hpwhDataFetch

from plotly.graph_objs import Figure, Scatter
from plotly.offline import plot


##############################################################################
class HPWHsizer:
    """
    The main class to organize a primary and temperature maintenance HPWH system and size it using the Ecotope Modified ASHRAE Metho.
    
    The class uses the initialization functions, initializeFromFile(), initPrimaryByUnits(), and initPrimaryByPeople() to pass the variables to a HPWHsizerRead class. The HPWHsizerRead object proccesses the inputs by checking the variables and calculates extra variables. The loadshift array is also defined and check with setLoadShiftforPrimary(). The system is sized with the function build_size(), and further information is availalbe by pulling the size following the ASHRAE "more accurate" method with getASHRAEResult(). Plots for the sizing curves can be pulled from the sized system with plotSizingCurve,  plotPrimaryStorageLoadSim. 

    Attributes
    ----------
    validbuild : boolean
        Initialized as false, is true if the system is created susccesfully on a call to buildSystem()
            
    systemSized : boolean
        Initialized as false, is true if the system is successfully sized.
        
    doLoadShift : boolean
        Set to true if doing loadshift with a call to setLoadShiftforPrimary()
        
    inputs : HPWHsizerRead()
        The input handler that checks for valid inputs

    primarySystem : PrimarySystem_SP
        The primary component of the HPWH system of class PrimarySystem_SP
    
    tempmaintSystem : ParallelLoopTank/SwingTank
        The temperature maintenance component of the HPWH system of class ParallelLoopTank or SwingTank

    ashraeSize : ASHRAEsizer
        The primary component of the HPWH system, which is sized using the ASHRAE method of class ASHRAEsizer

    swingTankLoad_W : float
        The fraction of the distrubution losses that the primary HPWH has to cover when using a swing tank schematic. 
    
    Methods
    -------
    initializeFromFile(fileName) 
        Function to initialize a HPWHsystem from a file.    
        
    initPrimaryByUnits(nBR, rBR, gpdpp_BR, loadShapeNorm, supplyT_F, incomingT_F,
                    storageT_F, compRuntime_hr, percentUseable, aquaFract,
                    schematic, defrostFactor=1, singlePass=True)
        Function to initialize the primary component of a HPWH system from the list of inputs using a list of the number of apartments and a ratio of people per apartment. 

    initPrimaryByPeople(nPeople, nApt, gpdpp, loadShapeNorm, supplyT_F, incomingT_F,
                    storageT_F, compRuntime_hr, percentUseable,  aquaFract,
                    schematic, defrostFactor = 1, singlePass=True)
        Function to initialize the primary component of a HPWH system from the list of inputs using the full number of people and apartments.

    initTempMaint( Wapt, setpointTM_F = 135, TMonTemp_F = 0 )
        Function to initialize the temperature maintenence component of a HPWH system from the list of inputs.

    setLoadShiftforPrimary(ls_arr)
        Adds a specified load shifting scenario to the HPWH system.

    buildSystem()
        Organizes the HPWH system inputs around the schematic to put together the primary and temperature maintenance system
    
    sizeSystem()
        Sizes the built HPWH system and returns the minimum sizing results, volume and capacity for the primary and temperature maintence systems

    build_size()
         Builds and sizes the system.
         
    getASHRAEResult()
         Returns just the minimum result for the primary component of the HPWH system from the sized system following the "more accurate" method from ASHRAE
         
    plotSizingCurve( return_as_div = True)
         Returns the primary sizing curve, storage volume vs. heating capacity for the 
         
    plotPrimaryStorageLoadSim(return_as_div = True, hourly = True)
         Runs and returns a plot for the primary system simulating storage volume with HPWH heating agains the design load shape
         
    writeToFile(fileName) 
        Writes the results of sizing the primary and temperature maintenance systems to a file.
    
    Examples
    --------
    An example usage to find the recommended size is:
    
    To inialize the system:
    >>> from HPWHsizer import HPWHsizer
    >>> hpwh = HPWHsizer()
    >>> hpwh.initPrimaryByPeople(nPeople = 100, 
                                 nApt = 36,
                                 gpdpp = 22., 
                                 loadShapeNorm = "stream",
                                 supplyT_F = 120,
                                 incomingT_F = 50, 
                                 storageT_F = 150., 
                                 compRuntime_hr = 16.,
                                 percentUseable = .9, 
                                 aquaFract = 0.4,
                                 schematic = "paralleltank")
    >>> hpwh.initTempMaint(Wapt = 100, 
                           setpointTM_F = 135,
                           TMonTemp_F = 125)
    
    And then in order to find proper for the system in the order of primary storage volume, primary heating capacity, temperature maintenance storage volume, temperature maintenance heating capacity:
    >>> hpwh.build_size()
    [346.1021666666667, 114.86110625, 48.15823981105004, 32.244741899999994] 
    
    To get the primary sizing curve to find solutions for the primary system at higher heating capacities and lower storage:
    >>> fig = primary_sizer.plotSizingCurve(return_as_div=False)
    >>> fig.show()

    And to see the how the system performs in a simple simulation:
    >>> fig = primary_sizer.plotPrimaryStorageLoadSim(return_as_div=False)
    >>> fig.show()
    Plotly figures can also be saved as html with write_html():
    >>> fig.write_html("output.html")
    
    """
    def __init__(self):
        self.validbuild     = False
        self.systemSized    = False
        self.doLoadShift    = False
        self.inputs = HPWHsizerRead()

        self.primarySystem = None
        self.tempmaintSystem = None
        self.ashraeSize = None

        self.swingTankLoad_W = 0.


    def initializeFromFile(self, fileName):
        """
        Initilizes a system from a file

        Attributes
        ----------           
        fileName : str 
            Name of file to open. File should have lines for each variable with format: \
                <name of variable> <value> i.e. compRuntime_hr 16, or for list: nBR 10 10 10 0 0
        """
        self.inputs.initializeFromFile(fileName)

    def initPrimaryByUnits(self, nBR, rBR, gpdpp_BR, loadShapeNorm, supplyT_F, incomingT_F,
                    storageT_F, compRuntime_hr, percentUseable, aquaFract,
                    schematic, defrostFactor = 1, singlePass=True):
        """
        Initializes the primary system by the number of units by number of bedrooms and number of people per unit.

        Attributes
        ----------
        nBR : array_like 
            A list of the number of units by size in the order 0 bedroom units, 1 bedroom units, 2 bedroom units, 3 bedroom units, 4 bedroom units, 5 bedroom units.
        rBR : array_like 
            A list of the average number people in each unit by size in the order 0 bedroom units, 1 bedroom units, 2 bedroom units, 3 bedroom units, 4 bedroom units, 5 bedroom units.
        gpdpp_BR : array_like 
            A list of the design gallons used per unit by each unit by size in the order 0 bedroom units, 1 bedroom units, 2 bedroom units, 3 bedroom units, 4 bedroom units, 5 bedroom units. .
        loadShapeNorm : array_like or str
            A one dimensional array with length 24 that describes the hot water usage for each hour of the day as a fraction of the total daily load. If string will lookup the loadshape data 
        incomingT_F : float
            Incoming city water temperature (design temperature in winter). [°F]
        storageT_F: float
            Storage temperature of the primary hot water storage tanks. [°F]
        supplyT_F : float
            Supply hot water temperature to occupants, typically 120°F. [°F]
        percentUsable : float
            Percent of primary hot water storage that is usable due to sufficient thermal stratification.
        compRuntime_hr : float
            Hour per day central heat pump equipment can run, duty cycle [hrs/day]
        percentUseable : float 
            Percent of primary hot water storage that is usable due to sufficient thermal stratification.
        aquaFract  : float
            The fraction of the total hieght of the primary hot water tanks at which the Aquastat is located.
        schematic  : float
            The schemaitc used, options are "primary", "paralleltank", or "swingtank"
        defrostFactor: float
            A factor that reduces heating capacity at low temperatures based on need for defrost cycles to remove ice from evaporator coils. Defaults to 1.
        singlePass  : float
            Whether sizing a single pass or multipass system. There is no support for multipass primary sytems right now. Defaults to True.

        """
        self.inputs.initPrimaryByUnits(nBR, rBR, gpdpp_BR, loadShapeNorm, supplyT_F, incomingT_F,
                    storageT_F, compRuntime_hr, percentUseable, aquaFract,
                     schematic, defrostFactor, singlePass)

    def initPrimaryByPeople(self,  nPeople, nApt,  gpdpp, loadShapeNorm, supplyT_F, incomingT_F,
                    storageT_F, compRuntime_hr, percentUseable,  aquaFract,
                    schematic, defrostFactor = 1, singlePass=True):
        """
        Initializes the primary system by the number of total units and number of total people

        Attributes
        ----------
        nPeople : flaot 
            The estimated total number of people that will occupy the building
        nApt : flaot 
            The total number of apartment units in the project
        gpdpp : flaot 
            The design gallons per day per person at  120°F, or can be given as a string key to lookup values from ASHRAE low or medium or Ecotope design value
        loadShapeNorm : array_like or str
            A one dimensional array with length 24 that describes the hot water usage for each hour of the day as a fraction of the total daily load. If string will lookup the loadshape data 
        incomingT_F : float
            Incoming city water temperature (design temperature in winter). [°F]
        storageT_F: float
            Storage temperature of the primary hot water storage tanks. [°F]
        supplyT_F : float
            Supply hot water temperature to occupants, typically 120°F. [°F]
        percentUsable : float
            Percent of primary hot water storage that is usable due to sufficient thermal stratification.
        compRuntime_hr : float
            Hour per day central heat pump equipment can run, duty cycle [hrs/day]
        percentUseable : float 
            Percent of primary hot water storage that is usable due to sufficient thermal stratification.
        defrostFactor : float
            A factor that reduces heating capacity at low temperatures based on need for defrost cycles to remove ice from evaporator coils.
        aquaFract  : float
            The fraction of the total hieght of the primary hot water tanks at which the Aquastat is located.
        schematic  : float
            The schemaitc used, options are "primary", "paralleltank", or "swingtank"
        defrostFactor: float
            A factor that reduces heating capacity at low temperatures based on need for defrost cycles to remove ice from evaporator coils. Defaults to 1.
        singlePass  : float
            Whether sizing a single pass or multipass system. There is no support for multipass primary sytems right now. Defaults to True.
        """
        self.inputs.initPrimaryByPeople(nPeople, nApt, gpdpp, loadShapeNorm, supplyT_F, incomingT_F,
                    storageT_F, compRuntime_hr, percentUseable, aquaFract,
                    schematic, defrostFactor, singlePass )

<<<<<<< HEAD
    def initTempMaint(self, Wapt, setpointTM_F = 135, TMonTemp_F = 0, offTime_hr = 10/60, TMRuntime_hr = 0.5 ):
    #def initTempMaint(self, Wapt, setpointTM_F = 135, TMonTemp_F = 0 ):
=======
    def initTempMaint(self, Wapt, setpointTM_F = 130, TMonTemp_F = 120 ):
>>>>>>> db64e819
        """
        
        Initializes the temperature maintanence system after the primary system
<<<<<<< HEAD
        with either "swingtank" or "paralleltank". Recommend to leave offtime_hr 
        and TMRuntime_hr as defaulted, since they're setup for a minimum runtime of 
        10 minutes at the lower end of the design criteria for loop losses.
=======
        with either "swingtank" or "paralleltank".

        Attributes
        ----------
            Wapt : float
                The recicuplation loop losses in terms of Watts per apartment.
            setpointTM_F : float 
                The setpoint of the temprature maintence tank. Defaults to 130 °F.
            TMonTemp_F :float 
                The temperature where parallel loop tank will turn on. Defaults to 120 °F.

        Raises
        ----------
            Exception: Error if primary system hasn't been sized yet.

>>>>>>> db64e819
        """
        if self.inputs.totalHWLoad_G is None or self.inputs.totalHWLoad_G == 0:
            raise Exception("must initialize the primary system first")

        if self.inputs.schematic == "swingtank" or self.inputs.schematic == "paralleltank":
            if TMonTemp_F == 0:
                TMonTemp_F = self.inputs.supplyT_F + 2;
            #self.inputs.initTempMaintInputs(Wapt, setpointTM_F, TMonTemp_F)
            self.inputs.initTempMaintInputs(Wapt, setpointTM_F, TMonTemp_F, offTime_hr, TMRuntime_hr)


    def setLoadShiftforPrimary(self, ls_arr):
        """
        Sets the load shift to user defined list of 0s of false for force HPWH not to run, and 1s or true for run.


        Attributes
        ----------
        ls_arr : array_like
            Array of zeros and ones of length 24 for each hour of the day to define when HPWH's are allowed to run during a day for load shift.

        """
        self.inputs.setLoadShift(ls_arr)
        self.doLoadShift    = True

    def buildSystem(self):
        """
        Builds a single pass centralized HPWH plant. Organizes the inputs to the relevant classes and passes important constants between the classes.
         
        Raises
        ----------
            Exception: If schematic is trim tank throws erros 
            Exception: If am invalid schematic string is passed here throws error
            Exception: If trying to use multipass heat pumps for the primary system throws erros 
            Exception: If the system does not build correctly. 

        
        """
        
        self.validbuild = False

        self.ashraeSize = ASHRAEsizer(self.inputs.nPeople,
                                        self.inputs.gpdpp,
                                        self.inputs.incomingT_F,
                                        self.inputs.supplyT_F,
                                        self.inputs.storageT_F,
                                        self.inputs.percentUseable,
                                        self.inputs.compRuntime_hr,
                                        self.inputs.defrostFactor)

        if self.inputs.schematic == "primary":
            pass
        elif self.inputs.schematic == "paralleltank":
            self.tempmaintSystem = ParallelLoopTank(self.inputs.nApt,
                                     self.inputs.Wapt,
                                     self.inputs.setpointTM_F,
                                     self.inputs.TMonTemp_F)
        elif self.inputs.schematic == "swingtank":
            self.tempmaintSystem = SwingTank(self.inputs.nApt,
                                     self.inputs.Wapt)
            # Get part of recicualtion loop losses added to primary system
            self.swingTankLoad_W = self.tempmaintSystem.getSwingLoadOnPrimary_W()

        elif self.inputs.schematic == "trimtank":
            raise Exception("Trim tanks are not supported yet")
        else:
            raise Exception ("Invalid schematic set up: " + self.inputs.schematic)


        if self.inputs.singlePass:
            self.primarySystem = PrimarySystem_SP(self.inputs.totalHWLoad_G,
                                                 self.inputs.loadShapeNorm,
                                                 self.inputs.nPeople,
                                                 self.inputs.incomingT_F,
                                                 self.inputs.supplyT_F,
                                                 self.inputs.storageT_F,
                                                 self.inputs.percentUseable,
                                                 self.inputs.compRuntime_hr,
                                                 self.inputs.aquaFract,
                                                 self.inputs.defrostFactor,
                                                 self.swingTankLoad_W)
            if self.doLoadShift:
                self.primarySystem.setLoadShift(self.inputs.loadshift)

        elif not self.inputs.singlePass:
            # Multipass systems not yet supported
            raise Exception("Multipass is yet supported")


        if self.primarySystem is not None:
            self.validbuild = True
        else:
            raise Exception ("The HPWH system did not build properly")

    def sizeSystem(self):
        """
        Sizes the system after building with buildSystem()

        Returns
        -------
        list
            [PVol_G_atStorageT, PCap_kBTUhr, TMVol_G_atStorageT, TMCap_kBTUhr]
        """
        if self.validbuild:
            self.primarySystem.sizeVol_Cap()
            self.systemSized = True

            #Check for a temp maint system
            if self.tempmaintSystem :
                self.tempmaintSystem.sizeVol_Cap()
                return self.primarySystem.getSizingResults() + self.tempmaintSystem.getSizingResults()
            else:
                return self.primarySystem.getSizingResults()
        else:
            raise Exception("The system can not be sized without a valid build")

    def build_size(self):
        """
        One function to build and size the HPWH system after initalization, that returns minimum results
        Returns
        -------
        list
            [PVol_G_atStorageT, PCap_kBTUhr, TMVol_G_atStorageT, TMCap_kBTUhr]
        """
        self.buildSystem()
        return self.sizeSystem()

    def getASHRAEResult(self):
        """
        Gets the results from the system using the "more accurate method" from ASHRAE after building the system.

        Returns
        -------
        list
            [PVol_G_atStorageT, PCap_kBTUhr]
        """
            
        if self.validbuild:
            return self.ashraeSize.sizeVol_Cap()
        else:
            raise Exception("The system can not be sized without a valid build")


    def plotSizingCurve(self, return_as_div = True):
        """
        Returns a plot of the sizing curve as a div or as a plotly fig

        Parameters
        ----------
        return_as_div
            A logical on the output, as a div (true) or as a figure (false)
        Returns
        -------
        div/fig
            plot_div
        """
        if not self.systemSized:
            raise Exception("System must be sized first")

        fig = Figure()

        hovertext = 'Storage Volume: %{x:.1f} gallons \nHeating Capacity: %{y:.1f}'

        [x_data, y_data] = self.primarySystem.primaryCurve()
        fig.add_trace(Scatter(x=x_data, y=y_data,
                              mode='lines', name='Primary Sizing Curve',
                              hovertemplate = hovertext,
                              opacity=0.8, marker_color='green'))

        [x_ash, y_ash] = self.ashraeSize.primaryCurve()
        fig.add_trace(Scatter(x=x_ash[:-1], y=y_ash[:-1], #Drops the last point
                              mode='lines', name='ASHRAE Sizing Curve',
                              hovertemplate = hovertext,
                              opacity=0.8, marker_color='red'))

        # [xlow, ylow] = self.ashraeSize.getLowCurve()
        # fig.add_trace(Scatter(x=xlow[:-1], y=ylow[:-1], #Drops the last point
        #               mode='lines',   opacity=0.4,  marker_color='crimson',
        #               hovertemplate = hovertext,
        #               name='ASHRAE Low Curve' ))
        

        fig.add_trace(Scatter(x=(0,max(x_data[-1],x_ash[-2])),
                              y=(self.primarySystem.PCap_kBTUhr,self.primarySystem.PCap_kBTUhr),
                              mode='lines', name='Minimum Size',
                              opacity=0.8, marker_color='grey'))

        fig.update_layout(title="Primary Sizing Curve",
                          xaxis_title="Primary Tank Volume (Gallons)",
                          yaxis_title="Primary Heating Capacity (kBTU/hr)")

        if return_as_div:
            plot_div = plot(fig,  output_type='div', show_link=False, link_text="",
                        include_plotlyjs = False)
            return plot_div
        else:
            return fig

    def plotPrimaryStorageLoadSim(self, return_as_div = True, hourly = False):
        """
        Returns a plot of the of the simulation for the minimum sized primary system as a div or plotly figure. Can plot the hourly or minute level simulation

        Parameters
        ----------
        return_as_div
            A logical on the output, as a div (true) or as a figure (false)
        Returns
        -------
        div/fig
            plot_div
        """
        if not self.systemSized:
            raise Exception("System must be sized first")
        if self.inputs.schematic == "swingtank":
            raise Exception("Simulation does not support swing tanks at the moment")

        fig = Figure()

        [ V, G_hw, D_hw, run ] = self.primarySystem.runStorage_Load_Sim(hourly = hourly);

        hrind_fromback = 24
        if hourly:
            run = np.array(run[-hrind_fromback:])
            G_hw = np.array(G_hw[-hrind_fromback:])
            D_hw = np.array(D_hw[-hrind_fromback:])
            V = np.array(V[-hrind_fromback:])
        else:
            run = np.array(run[-(60*hrind_fromback):])*60
            G_hw = np.array(G_hw[-(60*hrind_fromback):])*60
            D_hw = np.array(D_hw[-(60*hrind_fromback):])*60
            V = np.array(V[-(60*hrind_fromback):])
        
        runhrs = (sum(run)/max(G_hw)/60) if hourly else (sum(run)/max(G_hw)/60)

        nameG_hw = "HW Generation - Compressor hrs/day: %.1f " % runhrs 
        x_data = list(range(len(V)))
        fig.add_trace(Scatter(x=x_data, y=V, name='Useful Storage Volume',
                              mode = 'lines', line_shape='hv',
                              opacity=0.8, marker_color='green'))
        fig.add_trace(Scatter(x=x_data, y=run, name = nameG_hw,
                              mode = 'lines', line_shape='hv',
                              opacity=0.8, marker_color='red'))
        fig.add_trace(Scatter(x=x_data, y=D_hw, name='Hot Water Demand',
                              mode = 'lines', line_shape='hv',
                              opacity=0.8, marker_color='blue'))
        fig.add_trace(Scatter(x=x_data, y=G_hw, name='Generation Volume per Hour',
                              mode = 'lines', line_shape='hv',
                              opacity=0.8, marker_color='grey'))

        fig.update_layout(title="Hot Water Simulation",
                          xaxis_title= "Hour of Day" if hourly else "Minute of Day",
                          yaxis_title="Gallons at Supply Temperature")
                          #legend_orientation="h")

        if return_as_div:
            plot_div = plot(fig,  output_type='div', show_link=False, link_text="",
                        include_plotlyjs = False)
            return plot_div
        else:
            return fig


    def plotParallelTankCurve(self, return_as_div = True):
        """
        Returns a plot of the sizing curve as a div or a plotly figure

        Parameters
        ----------
        return_as_div
            A logical on the output, as a div (true) or as a figure (false)
        Returns
        -------
        div/fig
            plot_div
        """
        if not self.systemSized:
            raise Exception("System must be sized first")
        if self.inputs.schematic != "paralleltank":
            raise Exception("No parallel tank detected in the system")
        fig = Figure()

        hovertext = 'Storage Volume: %{x:.1f} gallons \nHeating Capacity: %{y:.1f}'

        [x_data, y_data] = self.tempmaintSystem.tempMaintCurve()
        [x_data2, y_data2] = self.tempmaintSystem.tempMaintCurve(2 * self.tempmaintSystem.minimumRunTime)

        fig.add_trace(Scatter(x=x_data, y=y_data,
                              mode='lines', name='Maximum Capacity',
                              hovertemplate = hovertext,
                              opacity=0.8, marker_color='red'))


        fig.add_trace(Scatter(x=(x_data[0],x_data[-1]),
                              y=(self.tempmaintSystem.TMCap_kBTUhr,self.tempmaintSystem.TMCap_kBTUhr),
                              mode='lines', name='Capacity',
                              opacity=0.8, marker_color='grey',
                              fill='tonexty' # fill area between trace0 and trace1
                              ))

        fig.add_trace(Scatter(x=x_data2, y=y_data2,
                              mode='lines', name='Recommended Curve',
                              hovertemplate = hovertext,
                              opacity=0.8, marker_color='green'))


        fig.update_layout(title="Parallel Loop Tank Sizing Curve, with a minimum runtime of %i minutes"% (self.tempmaintSystem.minimumRunTime *60) ,
                          xaxis_title="Parallel Loop Tank Volume (Gallons)",
                          yaxis_title="Parallel Loop Heating Capacity (kBTU/hr)")
        fig.update_xaxes(range=[0, x_data[-1]])
        fig.update_yaxes(range=[0, y_data[-1]])

        if return_as_div:
            plot_div = plot(fig,  output_type='div', show_link=False, link_text="",
                        include_plotlyjs = False)
            return plot_div
        else:
            return fig


    def writeToFile(self,fileName):
        primaryWriter = writeClassAtts(self.primarySystem, fileName, 'w+')
        primaryWriter.writeLine('primarySystem:\n')
        primaryWriter.writeToFile()
        pCurve = self.primarySystem.primaryCurve()
        primaryWriter.writeLine('primaryCurve_vol, ' +np.array2string(pCurve[0], precision = 2, separator=",", max_line_width = 300.))
        primaryWriter.writeLine('primaryCurve_heatCap_kBTUhr, ' +np.array2string(pCurve[1], precision = 2, separator=",", max_line_width = 300.))
        if self.tempmaintSystem is not None:
            TMWriter = writeClassAtts(self.tempmaintSystem, fileName, 'a')
            TMWriter.writeLine('\ntemperatureMaintenanceSystem:')
            TMWriter.writeLine('schematic, '+ self.inputs.schematic)
            TMWriter.writeToFile()
            if self.inputs.schematic == "paralleltank":
                TMCurve = self.tempmaintSystem.tempMaintCurve()
                TMWriter.writeLine('TMCurve_vol, ' +np.array2string(TMCurve[0], precision = 2, separator=",", max_line_width = 300.))
                TMWriter.writeLine('TMCurve_heatCap_kBTUhr, ' +np.array2string(TMCurve[1], precision = 2, separator=",", max_line_width = 300.))


##############################################################################
##############################################################################
##############################################################################
class HPWHsizerRead:
    """
    Class for gathering hpwh sizing inputs and checking them. Will gather inputs by manual entry or from a file. A pulls data from string inputs.


    """
    schematicNames = ["primary", "swingtank", "paralleltank", "trimtank"]
    hpwhData = hpwhDataFetch()
    
    def __init__(self):
        """Initialize the sizer object with 0's for the inputs"""
        self.nBR            = np.zeros(6) # Number of bedrooms 0Br, 1Br...
        self.rBR            = np.zeros(6) # Ratio of people bedrooms 0Br, 1Br...
        self.nPeople        = 0. # Nnumber of people
        self.nApt           = 0. # The number of apartments

        self.gpdpp          = 0. # Gallons per day per person
        self.gpdpp_BR       = np.zeros(6) # Gallons per day per person by bedrooms

        self.loadShapeNorm  = np.zeros(24) # The normalized load shape
        self.supplyT_F      = 0. # The supply temperature to the occupants
        self.incomingT_F    = 0. # The incoming cold water temperature for the city
        self.storageT_F     = 0. # The primary hot water storage temperature
        self.compRuntime_hr = 0. # The runtime?
        self.percentUseable = 0 # The  percent of useable storage

        self.aquaFract      = 0 # The aquatstat fractrion
        self.defrostFactor  = 1. # The defrost factor. Derates the output power for defrost cycles.
        self.totalHWLoad_G  = 0. #Total hot water load to calculated

        self.schematic      = "" # The schematic for sizing maybe just primary maybe with temperature maintenance.
        self.Wapt           = 0. # The recirculation loop losses in terms of W/apt

        self.setpointTM_F   = 0. # The setpoint of the temperature maintenance tank.
        self.TMonTemp_F     = 0. # The temperature the temperature maintenance heat pump or resistance element turns on
        
        self.offTime_hr         = 0.
        self.TMRuntime_hr       = 0.
        
        self.loadshift      = np.ones(24) # The load shift array

        self.singlePass     = True # Single pass or multipass

    def initPrimaryByUnits(self, nBR, rBR, gpdpp_BR, loadShapeNorm, supplyT_F, incomingT_F,
                    storageT_F, compRuntime_hr, percentUseable,  aquaFract,
                    schematic, defrostFactor, singlePass = True):
        
        self.nBR            = np.array(nBR) # Number of bedrooms 0Br, 1Br...
        self.rBR            = np.array(rBR) # Ratio of people bedrooms 0Br, 1Br...
        self.gpdpp_BR       = np.array(gpdpp_BR) # Gallons per day per person by bedrooms
        
        # rBR have been coeerced to np.arrays so check these for string inputs
        if self.rBR.dtype.type is np.str_: # if the input here is a string get the loadshape.
            self.rBR = self.hpwhData.getLoadshape()  
            
        gpdpp_BR =  self.__loadgpdpp(gpdpp_BR)
   
        nApt = sum(self.nBR)        
        nPeople = sum(self.nBR * self.rBR)
        gpdpp = sum(self.gpdpp_BR * self.nBR * self.rBR) / nPeople
        
        self.initPrimaryByPeople(nPeople, nApt, gpdpp, loadShapeNorm, supplyT_F, incomingT_F,
                    storageT_F, compRuntime_hr, percentUseable,  aquaFract,
                    schematic, defrostFactor, singlePass)
        
        
    def initPrimaryByPeople(self, nPeople, nApt, gpdpp, loadShapeNorm, supplyT_F, incomingT_F,
                    storageT_F, compRuntime_hr, percentUseable,  aquaFract,
                    schematic, defrostFactor, singlePass = True):
        
        loadShapeNorm = np.array(loadShapeNorm)
        # loadShapeNorm have been coeerced to np.arrays so check these for string inputs
        if loadShapeNorm.dtype.type is np.str_: # if the input here is a any string get the loadshape.
            loadShapeNorm = self.hpwhData.getLoadshape()    
        gpdpp =  self.__loadgpdpp(gpdpp)
        
        self.checkInputs(gpdpp, loadShapeNorm, supplyT_F, incomingT_F,
                    storageT_F, compRuntime_hr, percentUseable,  aquaFract,
                    schematic, defrostFactor, singlePass)
        
        self.nPeople        = nPeople
        self.gpdpp          = gpdpp # Gallons per day per person
        
        self.loadShapeNorm  = loadShapeNorm # The normalized load shape
        self.supplyT_F        = supplyT_F # The supply temperature to the occupants
        self.incomingT_F      = incomingT_F # The incoming cold water temperature for the city
        self.storageT_F       = storageT_F # The primary hot water storage temperature
        self.compRuntime_hr    = compRuntime_hr # The runtime?
        self.percentUseable = percentUseable #The  percent of useable storage

        self.defrostFactor  = defrostFactor # The defrost factor. Derates the output power for defrost cycles.
        self.aquaFract      = aquaFract # The aquatstat fractrion

        self.schematic      = schematic # The schematic for sizing maybe just primary maybe with temperature maintenance.
        self.singlePass     = singlePass # Single pass or multipass

        self.nApt           = nApt
        
        self.calcedVariables()

<<<<<<< HEAD
    def initTempMaintInputs(self, Wapt, setpointTM_F = 0, TMonTemp_F = 0, offTime_hr = 0, TMRuntime_hr = 0):
=======
    def initTempMaint(self, Wapt, setpointTM_F, TMonTemp_F):
>>>>>>> db64e819
        """
        Assign temperature maintenance variables with either "swingtank" or "paralleltank"
        """
        self.Wapt = Wapt

        if self.schematic == "swingtank":
            pass
        elif self.schematic == "paralleltank":
            if any(x==0 for x in [setpointTM_F,TMonTemp_F]):
<<<<<<< HEAD
                raise Exception("Error in initTempMaintInputs, paralleltank needs inputs != 0")
            elif TMRuntime_hr < parallelMinimumRunTime:
                raise Exception("TMRuntime_hr is less time the minimum runtime for a HPWH of " + str(parallelMinimumRunTime*60)+ "minutes.")
            else:
                self.offTime_hr       = offTime_hr
                self.TMRuntime_hr     = TMRuntime_hr
                
=======
                raise Exception("Error in initTempMaint, paralleltank needs inputs != 0")
            else:              
                # Quick Check the inputs makes sense
                if not self.__checkLiqudWater(setpointTM_F):
                    raise Exception('Invalid input given for setpointTM_F, it must be between 32 and 212F.\n')
                if not self.__checkLiqudWater(TMonTemp_F):
                    raise Exception('Invalid input given for TMonTemp_F, it must be between 32 and 212F.\n')
                if setpointTM_F <= TMonTemp_F:
                    raise Exception("The temperature maintenance setpoint temperature must be greater than the turn on temperature")
                if setpointTM_F <= self.incomingT_F:
                    raise Exception("The temperature maintenance setpoint temperature must be greater than the city cold water temperature ")
                if TMonTemp_F <= self.incomingT_F:
                    raise Exception("The temperature maintenance turn on temperature must be greater than the city cold water temperature ")
                    
>>>>>>> db64e819
                self.setpointTM_F     = setpointTM_F
                self.TMonTemp_F       = TMonTemp_F  
                    

    def __loadgpdpp(self, gpdpp):
        """
        Loads data for the gpdpp inputs if it is of string types
		"""
        # Check if gpdpp is a string and look up by key
        if isinstance(gpdpp, str): # if the input here is a string get the get the gpdpp.
            gpdpp = self.hpwhData.getGPDPP(gpdpp)[0]
        
        return gpdpp


    def setLoadShift(self, ls_arr):
        """
        Checks and initilize the load shift variable.

        Args:
            ls_arr (TYPE): array of 0's and 1's or Boolean where 1 or True is .
        Raises:
            Exception: Loadshift input array not on length 24.
        Returns:
            None.
        """
        ls_arr = np.array(ls_arr, dtype = bool) # Coerce to numpy array of data type boolean
        # Check
        if len(ls_arr) != 24 :
            raise Exception("loadshift is not of length 24 but instead has length of "+str(len(self.loadShapeNorm))+".")
        if sum(ls_arr) == 0 :
            raise Exception("When using Load shift the HPWH's must run for at least 1 hour each day.")
       # if sum(ls_arr) == 24 :
        #    raise Exception("If the HPWH's are free to run 24 hours a day, you aren't really loadshifting")
        self.loadshift = np.array(ls_arr, dtype = float)# Coerce to numpy array of data type float


    def checkInputs(self, gpdpp, loadShapeNorm, supplyT_F, incomingT_F,
                    storageT_F, compRuntime_hr, percentUseable,  aquaFract,
                    schematic, defrostFactor, singlePass):
        """Checks inputs are all valid"""
        if sum(loadShapeNorm) > 1 + 1e3 or sum(loadShapeNorm) < 1 - 1e3:
            raise Exception("Sum of the loadShapeNorm does not equal 1 but "+str(sum(loadShapeNorm))+".")
        if schematic not in self.schematicNames:
            raise Exception('Invalid input given for the schematic: "'+ schematic +'".\n')
        if percentUseable > 1 or percentUseable < 0: # Check to make sure the percent is stored as anumber 0 to 1.
            raise Exception('Invalid input given for percentUseable, must be between 0 and 1.\n')
        if aquaFract > 1 or aquaFract < 0: # Check to make sure the percent is stored as anumber 0 to 1.
            raise Exception('Invalid input given for aquaFract, it must be between 0 and 1.\n')
        if aquaFract < (1-percentUseable): # Check to make sure the percent is stored as anumber 0 to 1.
            raise Exception('Invalid input given for aquaFract, it must be greater than (1 - percentUseable) otherwise the aquastat is in the cold part of the storage tank.\n')
        if gpdpp > 49: # or self.gpdpp < 20:
            raise Exception('\nERROR: Please ensure your gallons per day per person is less than 49, the recommend max volume used per day\n')
                         
        # Check temperature inputs
        if not self.__checkLiqudWater(supplyT_F):
            raise Exception('Invalid input given for supplyT_F, it must be between 32 and 212F.\n')
        if not self.__checkLiqudWater(incomingT_F):
            raise Exception('Invalid input given for incomingT_F, it must be between 32 and 212F.\n')
        if not self.__checkLiqudWater(storageT_F):
            raise Exception('Invalid input given for storageT_F, it must be between 32 and 212F.\n')
        if supplyT_F > storageT_F:
            raise Exception("The hot water supply temperature must be less than or equal to the primary storage temperature")
        if incomingT_F >= storageT_F:
            raise Exception("The city cold water temperature must be less than the primary storage temperature")
        if incomingT_F >= supplyT_F:
            raise Exception("The city cold water temperature must be less than the supply hot water temperature")
        if type(singlePass) != bool: 
            raise Exception(" The singlePass variable must be of type boolean, True or False.")
        if defrostFactor > 1 or defrostFactor < 0: # Check to make sure the percent is stored as anumber 0 to 1.
            raise Exception('Invalid input given for defrostFactor, it must be between 0 and 1.\n')
        

    def __checkLiqudWater(self,var_F):
        """
        Checks if the variable has a temperuter with in the range of liquid water at atm pressure

        Args:
            var_F (float): Temperature of water.

        Returns:
            bool: True if liquid, False if solid or gas.

        """
        if var_F < 32. or var_F > 212.:
            return False
        else:
            return True

    def calcedVariables(self):
        """ Calculate other variables needed."""
        self.totalHWLoad_G = self.gpdpp * self.nPeople
        # Covert hw load to gallons at the given supply temperature using 120 F and cold water of 40 F 
        self.totalHWLoad_G = mixVolume(self.totalHWLoad_G, self.supplyT_F, 40., 120.)

# Helper Functions for reading and writing files
    def __importArrLine(self, line, setLength):
        """Imports an array in line with a set length, setLength"""
        val = np.zeros(setLength-1)
        if len(line) > setLength:
                raise Exception( '\nERROR: Too many data points given for array '+ str(len(line)-1)+'.\n')
        for ii in range(1,setLength):
            try:
                val[ii-1]  = float(line[ii])
            except IndexError:
                raise Exception('\nERROR: Not enough data points given for array '+str(ii)+'.\n')
        return val

    def initializeFromFile(self, fileName):
        """"Read in a formated file with filename"""
        # Get file inputs and assign them to the variables
        file1 = open(fileName, 'r')
        fileLines = file1.read().splitlines()
        file1.close()
        for line in fileLines:
            temp = line.lower().split()

            if temp[0] == "nbr":
                self.nBR =  self.__importArrLine(temp, 7)
            elif temp[0] == "rbr":
                self.rBR = self.__importArrLine(temp, 7)
            elif temp[0] == "npeople":
                self.nPeople    = float(temp[1])
            elif temp[0] == "gpdpp":
                self.gpdpp      = float(temp[1])
            elif temp[0] == "gpdpp_br":
                self.gpdpp_br      = float(temp[1])
            elif temp[0] == "loadshapenorm":
                self.loadShapeNorm  = self.__importArrLine(temp, 25)
            elif temp[0] == "supplyt_f":
                self.supplyT_F    = float(temp[1])
            elif temp[0] == "incomingt_f":
                self.incomingT_F  = float(temp[1])
            elif temp[0] == "storaget_f":
                self.storageT_F   = float(temp[1])
            elif temp[0] == "compruntime_hr":
                self.compRuntime_hr  = float(temp[1])

            elif temp[0] == "percentuseable":
                temp[1] = float(temp[1])
                if temp[1] > 1: # Check to make sure the percent is stored as anumber 0 to 1.
                    temp[1] = temp[1]/100.
                self.percentUseable = temp[1]#The  percent of useable storage

            elif temp[0] == "defrostfactor":
                temp[1] = float(temp[1])
                if temp[1] > 1: # Check to make sure the percent is stored as anumber 0 to 1.
                    temp[1] = temp[1]/100.
                self.defrostFactor = temp[1]

            elif temp[0] == "aquafract":
                temp[1] = float(temp[1])
                if temp[1] > 1: # Check to make sure the percent is stored as anumber 0 to 1.
                    temp[1] = temp[1]/100.
                self.aquaFract = temp[1]

            elif temp[0] == "schematic":
                self.schematic  = temp[1]
            elif temp[0] == "singlepass":
                self.singlePass  = temp[1] in ['true','1','t','y']

            elif temp[0] == "napt":
                self.nApt       = float(temp[1])

            elif temp[0] == "setpointtm_f":
                self.setpointTM_F  = float(temp[1])
            elif temp[0] == "tmontemp_f":
                self.TMonTemp_F   = float(temp[1])
            elif temp[0] == "wapt":
                self.Wapt      = float(temp[1])
            else:
                raise Exception('\nERROR: Invalid input given: '+ line +'.\n')
        # End for loop reading file lines.

        self.checkInputs(self.gpdpp, self.loadShapeNorm, self.supplyT_F, self.incomingT_F,
                    self.storageT_F, self.compRuntime_hr,self. percentUseable,  self.aquaFract,
                    self.schematic, self.defrostFactor, self.singlePass)
        self.calcedVariables()

##############################################################################
class writeClassAtts:

    def __init__(self, obj1, fileName, permission):
        self.obj = obj1
        self.fileName = fileName
        f = open(fileName, permission)
        f.close()

    def __writeAttrLine(self, file, attrList):
        for field in attrList:
            var = getattr(self.obj, field)
            if isinstance(var, np.ndarray):
                file.write(field + ', ' + np.array2string(var, precision = 4, separator=",", max_line_width = 300.) + '\n')
            elif isinstance(var, float):
                file.write('%s, %5.3f\n' %( field ,var))
            else:
                file.write( field + ', ' + str(var) + '\n')

    def writeToFile(self):
        """Writes the output to a file with file name filename."""
        objAtt = list(self.obj.__dict__.keys()) # Gets all the attributes in an object

        with open(self.fileName, 'a') as file1:
            self.__writeAttrLine(file1, objAtt)

    def writeLine(self, text):
        with open(self.fileName, 'a') as file1:
             file1.write(text + '\n')<|MERGE_RESOLUTION|>--- conflicted
+++ resolved
@@ -232,21 +232,14 @@
                     storageT_F, compRuntime_hr, percentUseable, aquaFract,
                     schematic, defrostFactor, singlePass )
 
-<<<<<<< HEAD
     def initTempMaint(self, Wapt, setpointTM_F = 135, TMonTemp_F = 0, offTime_hr = 10/60, TMRuntime_hr = 0.5 ):
     #def initTempMaint(self, Wapt, setpointTM_F = 135, TMonTemp_F = 0 ):
-=======
-    def initTempMaint(self, Wapt, setpointTM_F = 130, TMonTemp_F = 120 ):
->>>>>>> db64e819
         """
         
         Initializes the temperature maintanence system after the primary system
-<<<<<<< HEAD
         with either "swingtank" or "paralleltank". Recommend to leave offtime_hr 
         and TMRuntime_hr as defaulted, since they're setup for a minimum runtime of 
         10 minutes at the lower end of the design criteria for loop losses.
-=======
-        with either "swingtank" or "paralleltank".
 
         Attributes
         ----------
@@ -261,7 +254,6 @@
         ----------
             Exception: Error if primary system hasn't been sized yet.
 
->>>>>>> db64e819
         """
         if self.inputs.totalHWLoad_G is None or self.inputs.totalHWLoad_G == 0:
             raise Exception("must initialize the primary system first")
@@ -702,11 +694,7 @@
         
         self.calcedVariables()
 
-<<<<<<< HEAD
     def initTempMaintInputs(self, Wapt, setpointTM_F = 0, TMonTemp_F = 0, offTime_hr = 0, TMRuntime_hr = 0):
-=======
-    def initTempMaint(self, Wapt, setpointTM_F, TMonTemp_F):
->>>>>>> db64e819
         """
         Assign temperature maintenance variables with either "swingtank" or "paralleltank"
         """
@@ -716,16 +704,9 @@
             pass
         elif self.schematic == "paralleltank":
             if any(x==0 for x in [setpointTM_F,TMonTemp_F]):
-<<<<<<< HEAD
                 raise Exception("Error in initTempMaintInputs, paralleltank needs inputs != 0")
             elif TMRuntime_hr < parallelMinimumRunTime:
                 raise Exception("TMRuntime_hr is less time the minimum runtime for a HPWH of " + str(parallelMinimumRunTime*60)+ "minutes.")
-            else:
-                self.offTime_hr       = offTime_hr
-                self.TMRuntime_hr     = TMRuntime_hr
-                
-=======
-                raise Exception("Error in initTempMaint, paralleltank needs inputs != 0")
             else:              
                 # Quick Check the inputs makes sense
                 if not self.__checkLiqudWater(setpointTM_F):
@@ -739,7 +720,6 @@
                 if TMonTemp_F <= self.incomingT_F:
                     raise Exception("The temperature maintenance turn on temperature must be greater than the city cold water temperature ")
                     
->>>>>>> db64e819
                 self.setpointTM_F     = setpointTM_F
                 self.TMonTemp_F       = TMonTemp_F  
                     
