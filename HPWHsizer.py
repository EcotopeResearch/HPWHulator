
import numpy as np;
<<<<<<< HEAD
from HPWHComponents import PrimarySystem_SP, ParallelLoopTank, SwingTank; # TrimTank, PrimarySystem_MP_NR, PrimarySystem_MP_R;
from cfg import rhoCp, W_TO_BTUHR, W_TO_BTUMIN
=======
from HPWHComponents import PrimarySystem_SP, TempMaint, SwingTank; # TrimTank, PrimarySystem_MP_NR, PrimarySystem_MP_R;
from cfg import rhoCp, W_TO_BTUMIN
>>>>>>> 5c0c6614


##############################################################################
class HPWHsizerRead:
    """ Class for gathering hpwh sizing inputs """
    
    schematicNames = ["primary", "swingtank", "paralleltank", "trimtank"];

    def __init__(self):
        """Initialize the sizer object with 0's for the inputs"""
        self.nBR            = np.zeros(6); # Number of bedrooms 0Br, 1Br...
        self.rBR            = np.zeros(6); # Ratio of people bedrooms 0Br, 1Br...
        self.nPeople        = 0.; # Nnumber of people
        self.gpdpp          = 0.; # Gallons per day per person
        self.loadShapeNorm  = np.zeros(24); # The normalized load shape
        self.supplyT_F      = 0.; # The supply temperature to the occupants
        self.incomingT_F    = 0.; # The incoming cold water temperature for the city
        self.storageT_F     = 0.; # The primary hot water storage temperature 
        self.compRuntime_hr = 0.; # The runtime?
        self.metered        = 0; # If the building as individual metering on the apartment or not
        self.percentUseable = 0; # The  percent of useable storage
        
        self.defrostFactor  = 1.; # The defrost factor. Derates the output power for defrost cycles.
        self.totalHWLoad_G  = 0;

        self.schematic      = ""; # The schematic for sizing maybe just primary maybe with temperature maintenance.
        self.nApt           = 0.; # The number of apartments
        self.Wapt           = 0.; # The recirculation loop losses in terms of W/apt
        self.fdotRecirc_gpm = 0.; # The reciculation loop flow rate (gpm)
        self.returnT_F      = 0.; # The reciculation loop return temperature (F)
        self.TMRuntime_hr   = 0.; # The temperature maintenance minimum runtime.
        self.setpointTM_F   = 0.; # The setpoint of the temperature maintenance tank.
        self.TMonTemp_F     = 0.; # The temperature the temperature maintenance heat pump or resistance element turns on
        self.UAFudge        = 0.; # A fudge factor used to adjust loop losses.
        self.offTime_hr     = 0.; # The numbers of hours the tempeature maintenence system is designed to be off for.
        
        self.singlePass     = True; # Single pass or multipass
        
    def initByUnits(self, nBR, rBR, gpdpp, loadShapeNorm, supplyT_F, incomingT_F, 
                    storageT_F, compRuntime_hr, metered, percentUseable, defrostFactor, 
                    schematic, singlePass,
                    Wapt, returnT_F, fdotRecirc_gpm):
        self.nBR            = np.array(nBR); # Number of bedrooms 0Br, 1Br...
        self.rBR            = np.array(rBR); # Ratio of people bedrooms 0Br, 1Br...
        self.gpdpp          = gpdpp; # Gallons per day per person
        self.loadShapeNorm  = np.array(loadShapeNorm); # The normalized load shape
        self.supplyT_F      = supplyT_F; # The supply temperature to the occupants
        self.incomingT_F    = incomingT_F; # The incoming cold water temperature for the city
        self.storageT_F     = storageT_F; # The primary hot water storage temperature 
        self.compRuntime_hr = compRuntime_hr; # The runtime?
        self.metered        = metered; # If the building as individual metering on the apartment or not
        self.percentUseable = percentUseable; #The  percent of useable storage
        
        self.defrostFactor  = defrostFactor; # The defrost factor. Derates the output power for defrost cycles.

        self.schematic      = schematic; # The schematic for sizing maybe just primary maybe with temperature maintenance.
        self.singlePass     = singlePass; # Single pass or multipass
        
        self.__checkInputs();
        self.__calcedVariables()
        self.__defaultTM();

    def initByPeople(self, nPeople, gpdpp, loadShapeNorm, supplyT_F, incomingT_F, 
                    storageT_F, compRuntime_hr, metered, percentUseable, defrostFactor,
                    schematic, singlePass, 
                    nApt, Wapt, returnT_F, fdotRecirc_gpm):
        self.nPeople        = nPeople;
        self.gpdpp          = gpdpp; # Gallons per day per person
        self.loadShapeNorm  = np.array(loadShapeNorm); # The normalized load shape
        self.supplyT_F        = supplyT_F; # The supply temperature to the occupants
        self.incomingT_F      = incomingT_F; # The incoming cold water temperature for the city
        self.storageT_F       = storageT_F; # The primary hot water storage temperature 
        self.compRuntime_hr    = compRuntime_hr; # The runtime?
        self.metered        = metered; # If the building as individual metering on the apartment or not
        self.percentUseable = percentUseable; #The  percent of useable storage
        
        self.defrostFactor  = defrostFactor; # The defrost factor. Derates the output power for defrost cycles.
        self.schematic      = schematic; # The schematic for sizing maybe just primary maybe with temperature maintenance.
        self.singlePass     = singlePass; # Single pass or multipass

        self.nApt           = nApt;

        self.__checkInputs();
        self.setRecircVars( Wapt, returnT_F, fdotRecirc_gpm );
        self.__calcedVariables();
        self.__defaultTM();
        
    def __checkInputs(self):
        """Checks inputs are all valid"""
        if len(self.loadShapeNorm) != 24 :
            raise Exception("loadShapeNorm is not of length 24 but instead "+str(len(self.loadShapeNorm))+".")
        if self.schematic not in self.schematicNames:                    
            raise Exception('\nERROR: Invalid input given for the schematic: "'+ self.schematic +'".\n')    
        if self.percentUseable > 1 or self.percentUseable < 0: # Check to make sure the percent is stored as anumber 0 to 1.
            raise Exception('\nERROR: Invalid input given for percentUseable.\n')    
        if self.defrostFactor > 1 or self.defrostFactor < 0: # Check to make sure the percent is stored as anumber 0 to 1.
            raise Exception('\nERROR: Invalid input given for defrostFactor.\n')  
    
    def __calcedVariables(self):
        """ Calculate other variables needed."""
        if sum(self.nBR + self.nApt) == 0:
            raise Exception("Need input given for number of bedrooms by size or number of apartments")
        if self.nApt == 0:
            self.nApt = sum(self.nBR);
        if self.nPeople == 0:
            self.nPeople = sum(self.nBR * self.rBR);
        
        self.totalHWLoad_G = self.gpdpp * self.nPeople;
        self.UAFudge = 3
        
    def setRecircVars(self, Wapt, returnT_F, fdotRecirc_gpm):
        """Takes the recirc variables and solves for one that's set to zero"""
        if any(x < 0 for x in [Wapt, returnT_F, fdotRecirc_gpm]):
            raise Exception("All recirculation variables must be postitive.")
        if self.supplyT_F <= returnT_F:
            raise Exception("The return temperature is greater than the supply temperature! This sizer doesn't support heat trace on the recirculation loop")
        if Wapt == 0.:
<<<<<<< HEAD
            self.Wapt       = rhoCp / self.nApt * fdotRecirc * (self.supplyT - returnT) / W_TO_BTUMIN;
            self.returnT    = returnT;
            self.fdotRecirc = fdotRecirc;
        elif returnT == 0. and self.schematic == 'paralleltank':
            self.Wapt       = Wapt
            self.returnT    = self.supplyT - Wapt * self.nApt *W_TO_BTUMIN / rhoCp / fdotRecirc;
            self.fdotRecirc = fdotRecirc;
        elif fdotRecirc == 0. and self.schematic == 'paralleltank':
            self.Wapt       = Wapt;
            self.returnT    = returnT;
            self.fdotRecirc = Wapt * self.nApt * W_TO_BTUMIN / rhoCp / (self.supplyT - returnT);
        elif self.schematic == 'paralleltank':
=======
            self.Wapt       = rhoCp / self.nApt * fdotRecirc_gpm * (self.supplyT_F - returnT_F) / W_TO_BTUMIN;
            self.returnT_F    = returnT_F;
            self.fdotRecirc_gpm = fdotRecirc_gpm;
        elif returnT_F == 0. and self.schematic == 'tempmaint':
            self.Wapt       = Wapt
            self.returnT_F    = self.supplyT_F - Wapt * self.nApt *W_TO_BTUMIN / rhoCp / fdotRecirc_gpm;
            self.fdotRecirc_gpm = fdotRecirc_gpm;
        elif fdotRecirc_gpm == 0. and self.schematic == 'tempmaint':
            self.Wapt       = Wapt;
            self.returnT_F    = returnT_F;
            self.fdotRecirc_gpm = Wapt * self.nApt * W_TO_BTUMIN / rhoCp / (self.supplyT_F - returnT_F);
        elif self.schematic == 'tempmaint':
>>>>>>> 5c0c6614
            raise Exception("In setting the recirculation variables for a temperature maintenance system one needs to be zero to solve for it.")
        elif self.schematic == 'swingtank':
            if self.Wapt == 0.:
                if Wapt == 0.:
                    raise Exception("In setting the recirculation variables for a swing tank system Wapt needs to be defined")
                else:
                    self.Wapt = Wapt    
    
    def __defaultTM(self):
        """Function to set the defualt variables of the temperature maintenance systems"""
<<<<<<< HEAD
        if self.schematic == "paralleltank":
            self.TMRuntime      = 1. if self.TMRuntime == 0 else self.TMRuntime; # The temperature maintenance minimum runtime.
            self.setpointTM     = 135 if self.setpointTM == 0 else self.setpointTM; # The setpoint of the temperature maintenance tank.
            self.TMonTemp       = self.returnT if self.TMonTemp == 0 else self.TMonTemp;
            self.flushTime      = 0.5 if self.flushTime == 0 else self.flushTime;
        if self.schematic == "swingtank":
            self.TMonTemp       = self.supplyT + 2. if self.TMonTemp == 0 else self.TMonTemp;
    
    def setTMVars(self, TMRuntime, setpointTM,):
        if self.schematic != "paralleltank":
=======
        if self.schematic == "tempmaint":
            self.TMRuntime_hr     = 1. if self.TMRuntime_hr == 0 else self.TMRuntime_hr; # The temperature maintenance minimum runtime.
            self.setpointTM_F     = 135 if self.setpointTM_F == 0 else self.setpointTM_F; # The setpoint of the temperature maintenance tank.
            self.TMonTemp_F       = self.returnT_F if self.TMonTemp_F == 0 else self.TMonTemp_F;
            self.offTime_hr       = 0.5 if self.offTime_hr == 0 else self.offTime_hr;
        if self.schematic == "swingtank":
            self.TMonTemp_F       = self.supplyT_F + 2. if self.TMonTemp_F == 0 else self.TMonTemp_F;
            #The overnight design for off time. 
            if self.offTime_hr == 0:
                self.offTime_hr = sum(np.append(self.loadShapeNorm,self.loadShapeNorm)[22:36] < 1./48.) 
                    
    def setTMVars(self, TMonTemp_F, setpointTM_F, offTime_hr, TMRuntime_hr):
        if self.schematic != "tempmaint":
>>>>>>> 5c0c6614
            raise Exception("The schematic for this sizer is " +self.schematic +", but you are trying to access the temperature maintenance sizing init")
        self.TMRuntime_hr = TMRuntime_hr;
        self.offTime_hr = offTime_hr;
        self.setpointTM_F = setpointTM_F;
        self.TMonTemp_F = TMonTemp_F;
    
    def setSwingVars(self, TMonTemp_F):
        if self.schematic != "swingtank":
            raise Exception("The schematic for this sizer is " +self.schematic +", but you are trying to access the swing tank sizing init")
        self.TMonTemp_F = TMonTemp_F;
        
# Helper Functions for reading and writing files 
    def __importArrLine(self, line, setLength):
        """Imports an array in line with a set length, setLength"""
        val = np.zeros(setLength-1);
        if len(line) > setLength: 
                raise Exception( '\nERROR: Too many data points given for array '+ str(len(line)-1)+'.\n')  
        for ii in range(1,setLength):
            try:
                val[ii-1]  = float(line[ii]);
            except IndexError:
                raise Exception('\nERROR: Not enough data points given for array '+str(ii)+'.\n') 
        return val         

    def initializeFromFile(self, fileName):
        """"Read in a formated file with filename"""
        
        Wapt = 0.; returnT_F = 0.; fdotRecirc_gpm = 0.;
        # Using readlines() 
        file1 = open(fileName, 'r');
        fileLines = file1.read().splitlines();     
        file1.close();
        for line in fileLines:
            temp = line.lower().split();
            
            if temp[0] == "nbr":
                self.nBR =  self.__importArrLine(temp, 7);
            elif temp[0] == "rbr":   
                self.rBR = self.__importArrLine(temp, 7);
            elif temp[0] == "npeople":
                self.nPeople    = float(temp[1]);
            elif temp[0] == "gpdpp":
                self.gpdpp      = float(temp[1]);
            elif temp[0] == "loadshapenorm":
                self.loadShapeNorm  = self.__importArrLine(temp, 25);
            elif temp[0] == "supplyt_f":
                self.supplyT_F    = float(temp[1]);
            elif temp[0] == "incomingt_f":
                self.incomingT_F  = float(temp[1]);
            elif temp[0] == "storaget_f":
                self.storageT_F   = float(temp[1]);
            elif temp[0] == "compruntime_hr":
                self.compRuntime_hr  = float(temp[1]);
            elif temp[0] == "metered":
                self.metered    =  int(temp[1]); # If the building as individual metering on the apartment or not
                
            elif temp[0] == "percentuseable":
                temp[1] = float(temp[1])
                if temp[1] > 1: # Check to make sure the percent is stored as anumber 0 to 1.
                    temp[1] = temp[1]/100.
                self.percentUseable = temp[1];#The  percent of useable storage
            
            elif temp[0] == "defrostfactor":
                temp[1] = float(temp[1])
                if temp[1] > 1: # Check to make sure the percent is stored as anumber 0 to 1.
                    temp[1] = temp[1]/100.
                self.defrostFactor = temp[1];

            elif temp[0] == "schematic":
                self.schematic  = temp[1];
            elif temp[0] == "singlepass":
                self.singlePass  = temp[1] in ['true','1','t','y'];
                
            elif temp[0] == "napt":
                self.nApt       = float(temp[1]);
                
            elif temp[0] == "tmruntime_hr":
                self.TMRuntime_hr  = float(temp[1]);
            elif temp[0] == "setpointtm_f":
                self.setpointTM_F  = float(temp[1]);
            elif temp[0] == "tmontemp_f":
                self.TMonTemp_F   = float(temp[1]);
            elif temp[0] == "offtime_hr":
                self.offTime_hr   = float(temp[1]);

            elif temp[0] == "wapt":
                Wapt      = float(temp[1]);
            elif temp[0] == "returnt_f":    
                returnT_F      = float(temp[1]);
            elif temp[0] == "fdotRecirc_gpm":    
                fdotRecirc_gpm      = float(temp[1]);
            else:
                raise Exception('\nERROR: Invalid input given: '+ line +'.\n')
        # End for loop reading file lines.    
        
        self.__checkInputs();
        self.__calcedVariables()
<<<<<<< HEAD
        if self.schematic == 'paralleltank':
            self.setRecircVars(Wapt, returnT, fdotRecirc)
=======
        if self.schematic == 'tempmaint':
            self.setRecircVars(Wapt, returnT_F, fdotRecirc_gpm)
>>>>>>> 5c0c6614
        elif self.schematic == 'swingtank':
            self.Wapt = Wapt;
        self.__defaultTM();

##############################################################################
class writeClassAtts:               
    
    def __init__(self, obj1, fileName, permission):
        self.obj = obj1;
        self.fileName = fileName;
        f = open(fileName, permission);
        f.close();
        
    def __writeAttrLine(self, file, attrList):
        for field in attrList:
            var = getattr(self.obj, field);
            if isinstance(var, np.ndarray):
                file.write(field + ', ' + np.array2string(var, precision = 4, separator=",", max_line_width = 300.) + '\n');
            elif isinstance(var, float):
                file.write('%s, %5.3f \n' %( field ,var));
            else:
                file.write( field + ', ' + str(var) + '\n');
        
    def writeToFile(self):  
        """Writes the output to a file with file name filename."""
        objAtt = list(self.obj.__dict__.keys()) # Gets all the attributes in an object
                     
        with open(self.fileName, 'a') as file1:
            self.__writeAttrLine(file1, objAtt)
           
    def writeLine(self, text):
        with open(self.fileName, 'a') as file1:
             file1.write(text + '\n');

##############################################################################       
class HPWHsizer:
    """ Organizes a primary and temperature maintenance system and sizes it"""
    def __init__(self):
        self.validbuild = False;

        self.primarySystem = 0;
        self.paralleltankSystem = 0;
        self.translate = HPWHsizerRead();
        
    def initializeFromFile(self, fileName):
        self.translate.initializeFromFile(fileName);
    
    def initByUnits(self, nBR, rBR, gpdpp, loadShapeNorm, supplyT_F, incomingT_F, 
                    storageT_F, compRuntime_hr, metered, percentUseable, defrostFactor, 
                    schematic, singlePass,
                    Wapt, returnT_F, fdotRecirc_gpm):
        self.translate.initByUnits(nBR, rBR, gpdpp, loadShapeNorm, supplyT_F, incomingT_F, 
                    storageT_F, compRuntime_hr, metered, percentUseable, defrostFactor, 
                    schematic, singlePass,
                    Wapt, returnT_F, fdotRecirc_gpm)

    def initByPeople(self,  nPeople, gpdpp, loadShapeNorm, supplyT_F, incomingT_F, 
                    storageT_F, compRuntime_hr, metered, percentUseable, defrostFactor,
                    schematic, singlePass,
                    nApt, Wapt, returnT_F, fdotRecirc_gpm):
        
        self.translate.initByPeople(nPeople, gpdpp, loadShapeNorm, supplyT_F, incomingT_F, 
                    storageT_F, compRuntime_hr, metered, percentUseable, defrostFactor,
                    schematic, singlePass,
                    nApt, Wapt, returnT_F, fdotRecirc_gpm );
            
    def buildSystem(self):
        """Builds a single pass or multi pass centralized HPWH plant"""
        if self.translate.singlePass:
            self.primarySystem = PrimarySystem_SP(self.translate.totalHWLoad_G, 
                                                 self.translate.loadShapeNorm, 
                                                 self.translate.nPeople,
                                                 self.translate.incomingT_F, 
                                                 self.translate.supplyT_F, 
                                                 self.translate.storageT_F,
                                                 self.translate.defrostFactor, 
                                                 self.translate.percentUseable,
                                                 self.translate.compRuntime_hr);
                 
        # Multipass world: will have multipass no recirc, multipass with recirc, and multipass with trim tank.
        elif not self.translate.singlePass:     
            # Multipass systems not yet supported
            raise Exception("Multipass not yet supported")
            
        if self.translate.schematic == "primary":
            pass;
        elif self.translate.schematic == "paralleltank":
            self.paralleltankSystem = ParallelLoopTank(self.translate.nApt,  
                                     self.translate.Wapt,  
                                     self.translate.UAFudge, 
                                     self.translate.offTime_hr, 
                                     self.translate.TMRuntime_hr, 
                                     self.translate.setpointTM_F, 
                                     self.translate.TMonTemp_F);
        elif self.translate.schematic == "swingtank":
<<<<<<< HEAD
            self.paralleltankSystem = SwingTank(self.translate.nApt, 
                                     self.translate.storageT, 
=======
            self.tempmaintSystem = SwingTank(self.translate.nApt, 
                                     self.translate.storageT_F, 
>>>>>>> 5c0c6614
                                     self.translate.Wapt, 
                                     self.translate.UAFudge,
                                     self.translate.offTime_hr, 
                                     self.translate.TMonTemp_F);
        elif self.translate.schematic == "trimtank":
            raise Exception("Trim tanks are not supported yet")
        else: 
            raise Exception ("Invalid schematic set up: " + self.translate.schematic)
            
        if self.primarySystem != 0:    
            self.validbuild = True;
        
    def sizeSystem(self):
        """Sizes the built system"""
        if self.validbuild:
            self.primarySystem.sizeVol_Cap();
            # It is fine if the temperature maintenance system is 0    
            if self.paralleltankSystem != 0: 
                self.paralleltankSystem.sizeVol_Cap();             
        else:
            raise Exception("The system can not be sized without a valid build")
    
    def writeToFile(self,fileName):
        primaryWriter = writeClassAtts(self.primarySystem, fileName, 'w+');
        primaryWriter.writeLine('primarySystem:\n');
        primaryWriter.writeToFile();
        pCurve = self.primarySystem.primaryCurve();
        primaryWriter.writeLine('primaryCurve_vol, ' +np.array2string(pCurve[0], precision = 2, separator=",", max_line_width = 300.))
        primaryWriter.writeLine('primaryCurve_heatCap, ' +np.array2string(pCurve[1], precision = 2, separator=",", max_line_width = 300.))
    
        TMWriter = writeClassAtts(self.paralleltankSystem, fileName, 'a');
        TMWriter.writeLine('\ntemperatureMaintenanceSystem:');
        TMWriter.writeLine('schematic, '+ self.translate.schematic)
        TMWriter.writeToFile();
<|MERGE_RESOLUTION|>--- conflicted
+++ resolved
@@ -1,13 +1,7 @@
 
 import numpy as np;
-<<<<<<< HEAD
 from HPWHComponents import PrimarySystem_SP, ParallelLoopTank, SwingTank; # TrimTank, PrimarySystem_MP_NR, PrimarySystem_MP_R;
-from cfg import rhoCp, W_TO_BTUHR, W_TO_BTUMIN
-=======
-from HPWHComponents import PrimarySystem_SP, TempMaint, SwingTank; # TrimTank, PrimarySystem_MP_NR, PrimarySystem_MP_R;
 from cfg import rhoCp, W_TO_BTUMIN
->>>>>>> 5c0c6614
-
 
 ##############################################################################
 class HPWHsizerRead:
@@ -124,33 +118,18 @@
         if self.supplyT_F <= returnT_F:
             raise Exception("The return temperature is greater than the supply temperature! This sizer doesn't support heat trace on the recirculation loop")
         if Wapt == 0.:
-<<<<<<< HEAD
-            self.Wapt       = rhoCp / self.nApt * fdotRecirc * (self.supplyT - returnT) / W_TO_BTUMIN;
-            self.returnT    = returnT;
-            self.fdotRecirc = fdotRecirc;
-        elif returnT == 0. and self.schematic == 'paralleltank':
-            self.Wapt       = Wapt
-            self.returnT    = self.supplyT - Wapt * self.nApt *W_TO_BTUMIN / rhoCp / fdotRecirc;
-            self.fdotRecirc = fdotRecirc;
-        elif fdotRecirc == 0. and self.schematic == 'paralleltank':
-            self.Wapt       = Wapt;
-            self.returnT    = returnT;
-            self.fdotRecirc = Wapt * self.nApt * W_TO_BTUMIN / rhoCp / (self.supplyT - returnT);
-        elif self.schematic == 'paralleltank':
-=======
             self.Wapt       = rhoCp / self.nApt * fdotRecirc_gpm * (self.supplyT_F - returnT_F) / W_TO_BTUMIN;
             self.returnT_F    = returnT_F;
             self.fdotRecirc_gpm = fdotRecirc_gpm;
-        elif returnT_F == 0. and self.schematic == 'tempmaint':
+        elif returnT_F == 0. and self.schematic == 'paralleltank':
             self.Wapt       = Wapt
             self.returnT_F    = self.supplyT_F - Wapt * self.nApt *W_TO_BTUMIN / rhoCp / fdotRecirc_gpm;
             self.fdotRecirc_gpm = fdotRecirc_gpm;
-        elif fdotRecirc_gpm == 0. and self.schematic == 'tempmaint':
+        elif fdotRecirc_gpm == 0. and self.schematic == 'paralleltank':
             self.Wapt       = Wapt;
             self.returnT_F    = returnT_F;
             self.fdotRecirc_gpm = Wapt * self.nApt * W_TO_BTUMIN / rhoCp / (self.supplyT_F - returnT_F);
-        elif self.schematic == 'tempmaint':
->>>>>>> 5c0c6614
+        elif self.schematic == 'paralleltank':
             raise Exception("In setting the recirculation variables for a temperature maintenance system one needs to be zero to solve for it.")
         elif self.schematic == 'swingtank':
             if self.Wapt == 0.:
@@ -161,19 +140,8 @@
     
     def __defaultTM(self):
         """Function to set the defualt variables of the temperature maintenance systems"""
-<<<<<<< HEAD
+        
         if self.schematic == "paralleltank":
-            self.TMRuntime      = 1. if self.TMRuntime == 0 else self.TMRuntime; # The temperature maintenance minimum runtime.
-            self.setpointTM     = 135 if self.setpointTM == 0 else self.setpointTM; # The setpoint of the temperature maintenance tank.
-            self.TMonTemp       = self.returnT if self.TMonTemp == 0 else self.TMonTemp;
-            self.flushTime      = 0.5 if self.flushTime == 0 else self.flushTime;
-        if self.schematic == "swingtank":
-            self.TMonTemp       = self.supplyT + 2. if self.TMonTemp == 0 else self.TMonTemp;
-    
-    def setTMVars(self, TMRuntime, setpointTM,):
-        if self.schematic != "paralleltank":
-=======
-        if self.schematic == "tempmaint":
             self.TMRuntime_hr     = 1. if self.TMRuntime_hr == 0 else self.TMRuntime_hr; # The temperature maintenance minimum runtime.
             self.setpointTM_F     = 135 if self.setpointTM_F == 0 else self.setpointTM_F; # The setpoint of the temperature maintenance tank.
             self.TMonTemp_F       = self.returnT_F if self.TMonTemp_F == 0 else self.TMonTemp_F;
@@ -185,8 +153,7 @@
                 self.offTime_hr = sum(np.append(self.loadShapeNorm,self.loadShapeNorm)[22:36] < 1./48.) 
                     
     def setTMVars(self, TMonTemp_F, setpointTM_F, offTime_hr, TMRuntime_hr):
-        if self.schematic != "tempmaint":
->>>>>>> 5c0c6614
+        if self.schematic != "paralleltank":
             raise Exception("The schematic for this sizer is " +self.schematic +", but you are trying to access the temperature maintenance sizing init")
         self.TMRuntime_hr = TMRuntime_hr;
         self.offTime_hr = offTime_hr;
@@ -284,13 +251,8 @@
         
         self.__checkInputs();
         self.__calcedVariables()
-<<<<<<< HEAD
         if self.schematic == 'paralleltank':
-            self.setRecircVars(Wapt, returnT, fdotRecirc)
-=======
-        if self.schematic == 'tempmaint':
             self.setRecircVars(Wapt, returnT_F, fdotRecirc_gpm)
->>>>>>> 5c0c6614
         elif self.schematic == 'swingtank':
             self.Wapt = Wapt;
         self.__defaultTM();
@@ -386,13 +348,8 @@
                                      self.translate.setpointTM_F, 
                                      self.translate.TMonTemp_F);
         elif self.translate.schematic == "swingtank":
-<<<<<<< HEAD
             self.paralleltankSystem = SwingTank(self.translate.nApt, 
-                                     self.translate.storageT, 
-=======
-            self.tempmaintSystem = SwingTank(self.translate.nApt, 
                                      self.translate.storageT_F, 
->>>>>>> 5c0c6614
                                      self.translate.Wapt, 
                                      self.translate.UAFudge,
                                      self.translate.offTime_hr, 
