--- conflicted
+++ resolved
@@ -1,11 +1,7 @@
 
 import numpy as np
-<<<<<<< HEAD
-
-from HPWHComponents import PrimarySystem_SP, ParallelLoopTank, SwingTank # TrimTank, PrimarySystem_MP_NR, PrimarySystem_MP_R
-=======
+
 from HPWHComponents import PrimarySystem_SP, ParallelLoopTank, SwingTank, mixVolume # TrimTank, PrimarySystem_MP_NR, PrimarySystem_MP_R
->>>>>>> 2efab5c8
 from ashraesizer import ASHRAEsizer
 from dataFetch import hpwhDataFetch
 
@@ -416,16 +412,10 @@
 
         self.schematic      = schematic # The schematic for sizing maybe just primary maybe with temperature maintenance.
         self.singlePass     = singlePass # Single pass or multipass
-<<<<<<< HEAD
-        
+
         self.__loadVariables()
-        self.__checkInputs()
-        self.__calcedVariables()
-=======
-
         self.checkInputs()
         self.calcedVariables()
->>>>>>> 2efab5c8
 
     def initPrimaryByPeople(self, nPeople, nApt, gpdpp, loadShapeNorm, supplyT_F, incomingT_F,
                     storageT_F, compRuntime_hr, percentUseable, defrostFactor, aquastatFract,
@@ -446,16 +436,10 @@
         self.singlePass     = singlePass # Single pass or multipass
 
         self.nApt           = nApt
-<<<<<<< HEAD
         
         self.__loadVariables()
-        self.__checkInputs()
-        self.__calcedVariables()
-=======
-
         self.checkInputs()
         self.calcedVariables()
->>>>>>> 2efab5c8
 
     def initTempMaint(self, Wapt, setpointTM_F = 0, TMonTemp_F = 0):
         """
@@ -470,9 +454,7 @@
                 raise Exception("Error in initTempMaint, paralleltank needs inputs != 0")
             else:
                 self.setpointTM_F     = setpointTM_F
-                self.TMonTemp_F       = TMonTemp_F
-<<<<<<< HEAD
-                
+                self.TMonTemp_F       = TMonTemp_F                
             # Quick Check the inputs makes sense
             if self.setpointTM_F <= self.TMonTemp_F:
                 raise Exception("The temperature maintenance setpoint temperature must be greater than the turn on temperature")
@@ -496,16 +478,12 @@
             self.gpdpp = self.hpwhData.getGPDPP(self.gpdpp)[0]
 			
 			
+
+
     def setLoadShift(self, ls_arr):
         """
-        Checks and initilize the load shift variable. 
-=======
-
-    def setLoadShift(self, ls_arr):
-        """
         Checks and initilize the load shift variable.
 
->>>>>>> 2efab5c8
         Args:
             ls_arr (TYPE): array of 0's and 1's or Boolean where 1 or True is .
         Raises:
@@ -523,12 +501,8 @@
             raise Exception("If the HPWH's are free to run 24 hours a day, you aren't really loadshifting")
         self.loadshift = np.array(ls_arr, dtype = float)# Coerce to numpy array of data type float
 
-<<<<<<< HEAD
-    def __checkInputs(self):
-=======
 
     def checkInputs(self):
->>>>>>> 2efab5c8
         """Checks inputs are all valid"""
         if sum(self.loadShapeNorm) > 1 + 1e3 or sum(self.loadShapeNorm) < 1 - 1e3:
             raise Exception("Sum of the loadShapeNorm does not equal 1 but "+str(sum(self.loadShapeNorm))+".")
@@ -550,7 +524,6 @@
             raise Exception('Invalid input given for incomingT_F, it must be between 32 and 212F.\n')
         if not self.__checkLiqudWater(self.storageT_F):
             raise Exception('Invalid input given for storageT_F, it must be between 32 and 212F.\n')
-<<<<<<< HEAD
         if self.supplyT_F > self.storageT_F:
             raise Exception("The hot water supply temperature must be less than or equal to the primary storage temperature")
         if self.incomingT_F >= self.storageT_F:
@@ -558,15 +531,7 @@
         if self.incomingT_F >= self.supplyT_F:
             raise Exception("The city cold water temperature must be less than the supply hot water temperature")
     
-=======
-        if self.supplyT_F <= self.incomingT_F:
-            raise Exception('Invalid input given for supplyT_F, supplyT_F must be greater than incomingT_F\n')
-        if self.storageT_F <= self.incomingT_F:
-            raise Exception('Invalid input given for storageT_F, storageT_F must be greater than incomingT_F\n')
-        if self.storageT_F < self.supplyT_F:
-            raise Exception('Invalid input given for storageT_F, storageT_F must be greater than supplyT_F\n')
-
->>>>>>> 2efab5c8
+
     def __checkLiqudWater(self,var_F):
         """
         Checks if the variable has a temperuter with in the range of liquid water at atm pressure
