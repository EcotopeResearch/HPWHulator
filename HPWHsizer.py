--- conflicted
+++ resolved
@@ -304,25 +304,6 @@
                                         self.translate.defrostFactor,
                                         self.translate.percentUseable,
                                         self.translate.compRuntime_hr)
-<<<<<<< HEAD
-=======
-        if self.translate.singlePass:
-            self.primarySystem = PrimarySystem_SP(self.translate.totalHWLoad_G,
-                                                 self.translate.loadShapeNorm,
-                                                 self.translate.nPeople,
-                                                 self.translate.incomingT_F,
-                                                 self.translate.supplyT_F,
-                                                 self.translate.storageT_F,
-                                                 self.translate.defrostFactor,
-                                                 self.translate.percentUseable,
-                                                 self.translate.compRuntime_hr,
-                                                 self.translate.aquaFract)
-
-        # Multipass world: will have multipass no recirc, multipass with recirc, and multipass with trim tank.
-        elif not self.translate.singlePass:
-            # Multipass systems not yet supported
-            raise Exception("Multipass is yet supported")
->>>>>>> 36ab52ed
 
         if self.translate.schematic == "primary":
             pass
@@ -335,16 +316,10 @@
                                      self.translate.TMonTemp_F)
         elif self.translate.schematic == "swingtank":
             self.tempmaintSystem = SwingTank(self.translate.nApt,
-<<<<<<< HEAD
-                                     self.translate.Wapt,
-                                     self.translate.UAFudge)
+                                     self.translate.Wapt)
             # Get part of recicualtion loop losses added to primary system
             self.swingTankLoad_W = self.tempmaintSystem.getSwingLoadOnPrimary_W()
             
-            
-=======
-                                     self.translate.Wapt)
->>>>>>> 36ab52ed
         elif self.translate.schematic == "trimtank":
             raise Exception("Trim tanks are not supported yet")
         else:
