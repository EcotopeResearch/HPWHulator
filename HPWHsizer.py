--- conflicted
+++ resolved
@@ -30,11 +30,7 @@
     def initPrimaryByUnits(self, nBR, rBR, gpdpp_BR, loadShapeNorm, supplyT_F, incomingT_F,
                     storageT_F, compRuntime_hr, percentUseable, defrostFactor, aquaFract,
                     schematic, singlePass=True):
-<<<<<<< HEAD
-        self.translate.initPrimaryByUnits(nBR, rBR, gpdpp_BR, loadShapeNorm, supplyT_F, incomingT_F,
-=======
-        self.inputs.initPrimaryByUnits(nBR, rBR, gpdpp, loadShapeNorm, supplyT_F, incomingT_F,
->>>>>>> 2a156812
+        self.inputs.initPrimaryByUnits(nBR, rBR, gpdpp_BR, loadShapeNorm, supplyT_F, incomingT_F,
                     storageT_F, compRuntime_hr, percentUseable, defrostFactor, aquaFract,
                     schematic, singlePass)
         self.primaryInit = True
