--- conflicted
+++ resolved
@@ -7,7 +7,6 @@
 from plotly.offline import plot
 
 ##############################################################################
-<<<<<<< HEAD
 class HPWHsizerRead:
     """ 
     Class for gathering hpwh sizing inputs and checking them. Will gather inputs be manual entry or from a file. 
@@ -246,8 +245,7 @@
         with open(self.fileName, 'a') as file1:
              file1.write(text + '\n')
 
-=======
->>>>>>> 03692835
+
 ##############################################################################
 class HPWHsizer:
     """ Organizes a primary and temperature maintenance system and sizes it"""
@@ -281,18 +279,6 @@
                     storageT_F, compRuntime_hr, percentUseable, defrostFactor, aquaFract,
                     schematic, singlePass )
 
-<<<<<<< HEAD
-    def initTempMaint(self, Wapt, offTime_hr = 1./6., TMRuntime_hr = 0.5, setpointTM_F = 130., TMonTemp_F = 0):
-        """Initializes the temperature maintanence system after the primary system"""
-        if self.primaryInit is None:
-            raise Exception("must initialize the primary system first")
-            
-        else:
-            if TMonTemp_F == 0: 
-                TMonTemp_F = self.translate.supplyT_F + 1.;
-            self.translate.initTempMaint(Wapt, offTime_hr, TMRuntime_hr, setpointTM_F, TMonTemp_F)
-=======
-
     def initTempMaint(self, Wapt, setpointTM_F = 135, TMonTemp_F = 0, offTime_hr = 10/60, TMRuntime_hr = 0.5 ):
         """
         Initializes the temperature maintanence system after the primary system 
@@ -308,7 +294,6 @@
             if TMonTemp_F == 0: 
                 TMonTemp_F = self.translate.supplyT_F + 2;
             self.translate.initTempMaint(Wapt, setpointTM_F, TMonTemp_F, offTime_hr, TMRuntime_hr)
->>>>>>> 03692835
 
     
     def buildSystem(self):
