nPeople 320
gpdpp 22
loadShapeNorm 0.027 0.013 0.008 0.008 0.024 0.040 0.074 0.087 0.082 0.067 0.040 0.034 0.034 0.029 0.027 0.029 0.035 0.040 0.048 0.051 0.055 0.059 0.051 0.038
supplyT_F 120
incomingT_F 40
storageT_F 150
compRuntime_hr 16
metered 0
percentUseable 80
<<<<<<< HEAD
schematic paralleltank
TMonTemp 122
=======
schematic tempmaint
TMonTemp_F 122
>>>>>>> 5c0c6614
nApt 200
Wapt 90   
returnT_F 115
TMRuntime_hr 1
offTime_hr 0.5
setpointTM_F 130
defrostFactor 0.9<|MERGE_RESOLUTION|>--- conflicted
+++ resolved
@@ -7,13 +7,8 @@
 compRuntime_hr 16
 metered 0
 percentUseable 80
-<<<<<<< HEAD
 schematic paralleltank
-TMonTemp 122
-=======
-schematic tempmaint
 TMonTemp_F 122
->>>>>>> 5c0c6614
 nApt 200
 Wapt 90   
 returnT_F 115
