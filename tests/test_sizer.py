import pytest

import filecmp
import numpy as np

import os
import HPWHsizer
import dataFetch
from HPWHComponents import getPeakIndices


def file_regression(fileRef, fileResults):
        return filecmp.cmp(fileRef, fileResults)

@pytest.fixture
def empty_sizer():
    '''Returns a HPWHsizer instance initialized to zeros'''
    return HPWHsizer.HPWHsizer()

@pytest.fixture
def units_sizer():
    '''Returns a HPWHsizer instance initialized to with by units'''
    hpwh = HPWHsizer.HPWHsizer()
    hpwh.initPrimaryByUnits( [50,50,50,50,0,0], [1.374,1.74,2.567,3.109,4.225,3.769], [20,20,20,20,20,20],
                     [0.027,0.013,0.008,0.008,0.024,0.04 ,0.074,0.087,\
                      0.082,0.067,0.04 ,0.034, 0.034,0.029,0.027,0.029,\
                      0.035,0.04 ,0.048,0.051,0.055,0.059,0.051,0.038],
                     120, 50, 150, 16, 0.8, .9, 0.4,
                     'paralleltank' )
    hpwh.initTempMaint(100)
    return hpwh

@pytest.fixture
def people_sizer():
    '''Returns a HPWHsizer instance initialized by nPeople inputs'''
    hpwh = HPWHsizer.HPWHsizer()
    hpwh.initPrimaryByPeople(100, 36, 22.,
                      [0.027,0.013,0.008,0.008,0.024,0.04 ,0.074,0.087,\
                       0.082,0.067,0.04 ,0.034, 0.034,0.029,0.027,0.029,\
                       0.035,0.04 ,0.048,0.051,0.055,0.059,0.051,0.038],
                    120, 50, 150., 18., 0.9, 0.9, 0.4,
                    "swingtank" )
    hpwh.initTempMaint(100)

    return hpwh

@pytest.fixture
def primary_sizer():
    '''Returns a HPWHsizer instance initialized by nPeople inputs'''
    hpwh = HPWHsizer.HPWHsizer()
    hpwh.initPrimaryByPeople(100, 36, 22., 
                      [0.0158,0.0053,0.0029,0.0012,0.0018,0.0170,0.0674,0.1267,
                       0.0915,0.0856,0.0452,0.0282,0.0287,0.0223,0.0299,0.0287,
                       0.0276,0.0328,0.0463,0.0587,0.0856,0.0663,0.0487,0.0358],
                    120, 50, 150., 16., .9, .9, 0.4,
                    "primary")
    return hpwh

<<<<<<< HEAD
@pytest.fixture
def fetcher():
    fetch = dataFetch.hpwhDataFetch()
    return fetch
# End of fixtures
###############################################################################
###############################################################################
=======

# End of fixtures
##############################################################################
##############################################################################
##############################################################################
>>>>>>> 90591c07
# Start of tests

# Init Tests
def test_default_init(empty_sizer):
    assert empty_sizer.validbuild               == False
    assert empty_sizer.primarySystem            == None
    assert empty_sizer.tempmaintSystem          == None
    assert empty_sizer.ashraeSize               == None
    
    assert (empty_sizer.inputs.nBR             == np.zeros(6)).all()
    assert (empty_sizer.inputs.rBR             == np.zeros(6)).all()
    assert empty_sizer.inputs.nPeople          == 0. # Nnumber of people
    assert empty_sizer.inputs.gpdpp            == 0. # Gallons per day per person
    assert (empty_sizer.inputs.loadShapeNorm   == np.zeros(24)).all() # The normalized load shape
    assert empty_sizer.inputs.supplyT_F        == 0. # The supply temperature to the occupants
    assert empty_sizer.inputs.incomingT_F      == 0. # The incoming cold water temperature for the city
    assert empty_sizer.inputs.storageT_F       == 0. # The primary hot water storage temperature
    assert empty_sizer.inputs.compRuntime_hr   == 0. # The runtime?
    assert empty_sizer.inputs.percentUseable   == 0  # The  percent of useable storage
    assert empty_sizer.inputs.defrostFactor    == 1. # The defrost factor. Derates the output power for defrost cycles.
    assert empty_sizer.inputs.totalHWLoad_G    == 0
    assert empty_sizer.inputs.aquaFract        == 0

    assert empty_sizer.inputs.schematic        == "" # The schematic for sizing maybe just primary maybe with temperature maintenance.
    assert empty_sizer.inputs.TMonTemp_F       == 0. # The temperature the swing tank turns on at
    assert empty_sizer.inputs.nApt             == 0. # The number of apartments
    assert empty_sizer.inputs.Wapt             == 0. # The recirculation loop losses in terms of W/apt
    assert empty_sizer.inputs.Wapt             == 0.

    with pytest.raises(Exception):
        assert empty_sizer.sizeSystem()     
    with pytest.raises(Exception):
        assert empty_sizer.getSizingResults() 
    with pytest.raises(Exception):
        assert empty_sizer.primarySystem.sizeVol_Cap()
        
def test_multipass(people_sizer):
    people_sizer.inputs.singlePass = False
    with pytest.raises(Exception, match="Multipass is yet supported"):
        assert people_sizer.build_size()
    
def test_trimtank(people_sizer):
    people_sizer.inputs.schematic = 'trimtank'
    with pytest.raises(Exception, match="Trim tanks are not supported yet"):
        assert people_sizer.build_size()   

<<<<<<< HEAD
# Test the Fetcher
def test_getLoadshape(fetcher):
    assert fetcher.getLoadshape() == [0.008915,0.004458,0.001486,0.001486,0.001486,0.014859,
                    0.069837,0.13373,0.104012,0.077266,0.035067,0.031204,
                    0.020802,0.022288,0.024071,0.024071,0.020802,0.043388,
                    0.047251,0.07578,0.092125,0.059435,0.053492,0.032689]
def test_getGPDPP(fetcher):
    with pytest.raises(Exception):
        assert fetcher.getGPDPP("wrong")
def test_getRPepperBR(fetcher):
    assert fetcher.getRPepperBR("CA") == [1.374, 1.74, 2.567, 3.109, 4.225, 3.769] 
    assert fetcher.getRPepperBR("ASHSTD") == [1.49, 1.94, 2.39, 2.84, 3.29, 3.74] 
    assert fetcher.getRPepperBR("ASHLOW") == [1.69, 2.26, 2.83, 3.4, 3.97, 4.54] 
    with pytest.raises(Exception):
        assert fetcher.getRPepperBR("wrong")

@pytest.mark.parametrize("x, s, expected", [ 
    (1,0, 9.367514819547965e-15),
    (19,0, 0.40480748655575766),
    (25,0, 0.9859985113759763),
    (19,19, 3.3521114861106406e-16),
    (30,5,.9859985113759763),
    ])
def test_getCDF(fetcher, x, s, expected):
    assert fetcher.getCDF(x, s) == expected
    
@pytest.mark.parametrize("x, s, expected", [
    ([1,19,22,25,28],0,[0.0, 0.405, 0.837, 0.986, 1.0]),
    ([1,19,22,25,28],3,[0.0, 0.071, 0.405, 0.837, 0.986]),
    ])    
def test_getCDF_array(fetcher, x, s, expected):
    temp = [round(n, 3) for n in fetcher.getCDF(x, s)]
    assert temp == expected


=======
##############################################################################
>>>>>>> 90591c07
@pytest.mark.parametrize("arr, expected", [
    ([1, 2, 1, 1, -3, -4, 7, 8, 9, 10, -2, 1, -3, 5, 6, 7, -10], [4,10,12,16]),
    ([1.3, 100.2, -500.5, 1e9, -1e-9, -5.5, 1,7,8,9,10, -1], [2,4,11]),
    ([-1, 0, 0, -5, 0, 0, 1, 7, 8, 9, 10, -1], [0,3,11])
])
def test_getPeakIndices( arr, expected):
    assert all(getPeakIndices(arr) == np.array(expected))

@pytest.mark.parametrize("hrs", [
    -0.1, 0, 24.1, np.array([ 1, 3, 44]), np.array([-1, 2, 3]), np.array([0,2,4,25])
])
def test_checkHeatHours(primary_sizer, hrs):   
    primary_sizer.build_size()
    with pytest.raises(Exception, match="Heat hours is not within 1 - 24 hours"):
        primary_sizer.primarySystem.sizePrimaryTankVolume(hrs)
        
# Check for AF errors
def test_AF_initialize_error(empty_sizer):
    with pytest.raises(Exception, match="Invalid input given for aquaFract, it must be between 0 and 1.\n"):
        empty_sizer.initPrimaryByPeople(100, 22., 36,
                        [0.0158,0.0053,0.0029,0.0012,0.0018,0.0170,0.0674,0.1267,
                       0.0915,0.0856,0.0452,0.0282,0.0287,0.0223,0.0299,0.0287,
                       0.0276,0.0328,0.0463,0.0587,0.0856,0.0663,0.0487,0.0358],
                    120, 50, 150., 16., .9, .9, 111,
                    "primary")
    with pytest.raises(Exception): # Get get to match text for some weird reason
        empty_sizer.initPrimaryByPeople(100, 22.,  36,
                      [0.0158,0.0053,0.0029,0.0012,0.0018,0.0170,0.0674,0.1267,
                        0.0915,0.0856,0.0452,0.0282,0.0287,0.0223,0.0299,0.0287,
                        0.0276,0.0328,0.0463,0.0587,0.0856,0.0663,0.0487,0.0358],
                    120, 50, 150., 16., .9, .9, 0.05,
                    "primary")
        
def test_AF_sizing_error(empty_sizer):
    empty_sizer.initPrimaryByPeople(100, 22., 36,
                  [0.0158,0.0053,0.0029,0.0012,0.0018,0.0170,0.0674,0.1267,
                    0.0915,0.0856,0.0452,0.0282,0.0287,0.0223,0.0299,0.0287,
                    0.0276,0.0328,0.0463,0.0587,0.0856,0.0663,0.0487,0.0358],
                120, 50, 150., 16., .9, .9, 0.11,
                "primary")
    with pytest.raises(Exception, match="The aquastat fraction is too low in the storge system recommend increasing to a minimum of: 0.21"):
        empty_sizer.build_size()

<<<<<<< HEAD





###############################################################################
=======
##############################################################################
>>>>>>> 90591c07
# Full model and file tests!
@pytest.mark.parametrize("file1", [
    "tests/test_60UnitSwing.txt",
    "tests/test_200UnitTM.txt"
])
def test_hpwh_from_file(empty_sizer, file1):
    empty_sizer.initializeFromFile(file1)
    results = empty_sizer.build_size()
    assert len(results) == 4
    empty_sizer.writeToFile("tests/output/"+os.path.basename(file1))

    assert file_regression("tests/ref/"+os.path.basename(file1),
                           "tests/output/"+os.path.basename(file1))


def test_primarySizer(primary_sizer):
    with pytest.raises(Exception, match="The system can not be sized without a valid build"):
        assert primary_sizer.sizeSystem()
    
    results = primary_sizer.build_size()
    assert len(results) == 2
    
    with pytest.raises(Exception):
        assert primary_sizer.sizePrimaryTankVolume(-10)
    with pytest.raises(Exception):
        assert primary_sizer.sizePrimaryTankVolume(100)
    primary_sizer.writeToFile("tests/output/primary_sizer.txt")
    assert file_regression("tests/ref/primary_sizer.txt",
                           "tests/output/primary_sizer.txt")

def test_initPrimaryByPeople(people_sizer):
    with pytest.raises(Exception, match="The system can not be sized without a valid build"):
        assert people_sizer.sizeSystem()
    
    results = people_sizer.build_size()
    assert len(results) == 4    
    
    with pytest.raises(Exception):
        assert people_sizer.primarySystem.sizePrimaryTankVolume(-10)
    with pytest.raises(Exception):
        assert people_sizer.primarySystem.sizePrimaryTankVolume(100)

    people_sizer.writeToFile("tests/output/people_sizer.txt")
    assert file_regression("tests/ref/people_sizer.txt",
                           "tests/output/people_sizer.txt")
    
def test_initPrimaryByUnits(units_sizer):
    with pytest.raises(Exception, match="The system can not be sized without a valid build"):
        assert units_sizer.sizeSystem()
    
    results = units_sizer.build_size()
    assert len(results) == 4
    
    with pytest.raises(Exception):
        assert units_sizer.sizePrimaryTankVolume(-10)
    with pytest.raises(Exception):
        assert units_sizer.sizePrimaryTankVolume(100)
    units_sizer.writeToFile("tests/output/units_sizer.txt")
    assert file_regression("tests/ref/units_sizer.txt",
                           "tests/output/units_sizer.txt")

##############################################################################
# Load Shift tests
@pytest.mark.parametrize("file1, LS", [
   ( "test_primaryLS8.txt", [1,1,1,1,1,1,0,0,0,0,1,1,1,1,1,1,1,0,0,0,0,1,1,1]),
   ( "test_primaryLS4.txt", [1,1,1,1,1,1,1,1,1,1,1,1,1,1,1,1,1,0,0,0,0,1,1,1]),
   ( "test_primaryLSTOU.txt",[1,1,1,1,1,1,1,1,1,1,1,1,1,1,1,1,1,1,1,1,0,0,1,1]),
   ( "test_primaryLSSolarDream.txt", [0,0,0,0,0,0,0,0,0, 1,1,1,1,1,1,1,1, 0,0,0,0,0,0,0])
])
def test_size_LS(primary_sizer, file1, LS): 
    primary_sizer.setLoadShiftforPrimary(LS)
    primary_sizer.build_size()
   
    primary_sizer.writeToFile("tests/output/"+os.path.basename(file1))
    assert file_regression("tests/ref/"+os.path.basename(file1),
                           "tests/output/"+os.path.basename(file1))
    
##############################################################################  
## Test ploting outputs stay same
def test_plot_primaryCurve(primary_sizer):    
    primary_sizer.build_size()
    fig = primary_sizer.plotSizingCurve(return_as_div=False)
    fig.write_html("tests/output/test_plot_primaryCurve.html")
    with open('tests/output/test_plot_primaryCurve.txt', 'w') as file:
        file.write(str(fig))   
    assert file_regression("tests/ref/test_plot_primaryCurve.txt",
                           "tests/output/test_plot_primaryCurve.txt")
 
def test_parallel_curve(units_sizer):    
    units_sizer.build_size()
    fig = units_sizer.plotParallelTankCurve(return_as_div=False)
    with open('tests/output/test_plot_parallelCurve.txt', 'w') as file:
        file.write(str(fig))    
    fig.write_html("tests/output/test_plot_parallelCurve.html")
    assert file_regression("tests/ref/test_plot_parallelCurve.txt",
                           "tests/output/test_plot_parallelCurve.txt")
    
def test_plot_simPrimary(primary_sizer):    
    primary_sizer.build_size()
    fig = primary_sizer.plotPrimaryStorageLoadSim(return_as_div=False)
    fig.write_html("tests/output/test_plot_simPrimary.html")
    with open('tests/output/test_plot_simPrimary.txt', 'w') as file:
        file.write(str(fig))   
    assert file_regression("tests/ref/test_plot_simPrimary.txt",
                           "tests/output/test_plot_simPrimary.txt")   
    
@pytest.mark.parametrize("file1, LS", [
   ( "test_plot_simLS8.txt", [1,1,1,1,1,1,0,0,0,0,1,1,1,1,1,1,1,0,0,0,0,1,1,1]),
   ( "test_plot_simLS4.txt", [1,1,1,1,1,1,1,1,1,1,1,1,1,1,1,1,1,0,0,0,0,1,1,1]),
   ( "test_plot_simLSTOU.txt",[1,1,1,1,1,1,1,1,1,1,1,1,1,1,1,1,1,1,1,1,0,0,1,1]),
   ( "test_plot_simLSSolarDream.txt", [0,0,0,0,0,0,0,0,0, 1,1,1,1,1,1,1,1, 0,0,0,0,0,0,0])
])
def test_plot_LS(primary_sizer, file1, LS): 
    primary_sizer.setLoadShiftforPrimary(LS)
    primary_sizer.build_size()
    
    fig = primary_sizer.plotPrimaryStorageLoadSim(return_as_div=False)
    fig.write_html("tests/output/"+os.path.basename(file1))
    with open("tests/output/"+os.path.basename(file1), 'w') as file:
        file.write(str(fig))  
    assert file_regression("tests/ref/"+os.path.basename(file1),
                           "tests/output/"+os.path.basename(file1))
<|MERGE_RESOLUTION|>--- conflicted
+++ resolved
@@ -56,7 +56,6 @@
                     "primary")
     return hpwh
 
-<<<<<<< HEAD
 @pytest.fixture
 def fetcher():
     fetch = dataFetch.hpwhDataFetch()
@@ -64,13 +63,6 @@
 # End of fixtures
 ###############################################################################
 ###############################################################################
-=======
-
-# End of fixtures
-##############################################################################
-##############################################################################
-##############################################################################
->>>>>>> 90591c07
 # Start of tests
 
 # Init Tests
@@ -117,7 +109,6 @@
     with pytest.raises(Exception, match="Trim tanks are not supported yet"):
         assert people_sizer.build_size()   
 
-<<<<<<< HEAD
 # Test the Fetcher
 def test_getLoadshape(fetcher):
     assert fetcher.getLoadshape() == [0.008915,0.004458,0.001486,0.001486,0.001486,0.014859,
@@ -153,9 +144,7 @@
     assert temp == expected
 
 
-=======
 ##############################################################################
->>>>>>> 90591c07
 @pytest.mark.parametrize("arr, expected", [
     ([1, 2, 1, 1, -3, -4, 7, 8, 9, 10, -2, 1, -3, 5, 6, 7, -10], [4,10,12,16]),
     ([1.3, 100.2, -500.5, 1e9, -1e-9, -5.5, 1,7,8,9,10, -1], [2,4,11]),
@@ -199,16 +188,12 @@
     with pytest.raises(Exception, match="The aquastat fraction is too low in the storge system recommend increasing to a minimum of: 0.21"):
         empty_sizer.build_size()
 
-<<<<<<< HEAD
-
 
 
 
 
 ###############################################################################
-=======
-##############################################################################
->>>>>>> 90591c07
+
 # Full model and file tests!
 @pytest.mark.parametrize("file1", [
     "tests/test_60UnitSwing.txt",
