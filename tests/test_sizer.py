--- conflicted
+++ resolved
@@ -5,12 +5,9 @@
 
 import os
 import HPWHsizer
-<<<<<<< HEAD
 import dataFetch
-=======
 from HPWHComponents import getPeakIndices
 
->>>>>>> 36ab52ed
 
 def file_regression(fileRef, fileResults):
         return filecmp.cmp(fileRef, fileResults)
