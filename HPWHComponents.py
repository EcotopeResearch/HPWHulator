# -*- coding: utf-8 -*-
"""
HPWHComponents
@author: paul
"""
import numpy as np
from cfg import rhoCp, W_TO_BTUHR, SafteyWapt


##############################################################################
## Components of a HPWH system given below:
##############################################################################
class PrimarySystem_SP:
    """
    Class containing attributes and methods to describe and size the primary heat pump and storage for single pass systems.

    Attributes
    ----------
    totalHWLoad : float
        Total hot water load [btu/hr]
    loadShapeNorm : numpy array
        A one dimensional array with length 24 that describes the hot water usage for each hour of the day as a fraction of the total daily load.
    nPeople: integer
        Number of residents.
    incomingT_F : float
        Incoming city water temperature (design temperature in winter). [°F]
    T_supply: float
        Supply hot water temperature, typically 120°F. [°F]
    storageT_F: float
        Storage temperature of the primary hot water storage tanks. [°F]
    supplyT_F : float
        Hot water supply temperature. [°F]
    defrostFactor: float
        A factor that reduces heating capacity at low temperatures based on need for defrost cycles to remove ice from evaporator coils.
    percentUsable: integer
        Percent of primary hot water storage that is usable due to sufficient thermal stratification.
    aquaFract: float
        The fraction of the total hieght of the primary hot water tanks at which the Aquastat is located.
    compRuntime_hr: float
        Hour per day central heat pump equipment can run, duty cycle [hrs/day]
    PCap
        Primary heat pump water heater capacity [kBtu]
    PVol_G_atStorageT
        Primary storage tank volume [gals]
    runningVol_G
        Primary storage tank running volume [gals]
    cyclingVol_G
        Cycling volume [gals]
    aquaFract
        Fractional hieght of the aquastat in the tank.
    """

    def __init__(self, totalHWLoad, loadShapeNorm, nPeople,
                 incomingT_F, supplyT_F, storageT_F,
                 defrostFactor, percentUseable,
<<<<<<< HEAD
                 compRuntime_hr, schematic, swingTankLoad_W = 0):
=======
                 compRuntime_hr, aquaFract):
>>>>>>> 36ab52ed

        #Initialize the sizer object with the inputs
        self.totalHWLoad    = totalHWLoad
        if not isinstance(loadShapeNorm, np.ndarray): 
            self.loadShapeNorm  = np.array(loadShapeNorm)
        else:
            self.loadShapeNorm  = loadShapeNorm
        self.nPeople        = nPeople

        self.incomingT_F      = incomingT_F
        self.storageT_F       = storageT_F
        self.supplyT_F        = supplyT_F

        self.defrostFactor      = defrostFactor
        self.percentUseable     = percentUseable
        self.compRuntime_hr     = compRuntime_hr
<<<<<<< HEAD
        
        self.extraLoad_GPH = W_TO_BTUHR * swingTankLoad_W / rhoCp / \
            (self.storageT_F - self.incomingT_F)
        
=======
        self.aquaFract          = aquaFract#Fraction

>>>>>>> 36ab52ed
        # Internal variables
        self.maxDayRun_hr = compRuntime_hr
        self.LS_on_off = np.ones(24)
        self.loadShift = False;
        
        # Outputs
        self.PCap              = 0. #kBTU/Hr
        self.PVol_G_atStorageT = 0. # Gallons


    def setLoadShift(self, schedule):
        """
        Sets the load shifting schedule from input schedule

        Args:
            schedule (list): List or array of 0's and 1's for don't run and run.

        Returns:
            None.

        """
        if len(schedule) != 24:
            raise Exception("Length of the load shifting schedule must be equal to 24 it has length "+ str(len(schedule)))
        # Check if list is 0 and 1s.
        if isinstance(schedule, list):
            schedule = np.array(schedule)
        # Coerce to 0s and 1s
        self.LS_on_off = np.where(schedule > 0, 1, 0)
        self.loadShift = True
        # Check if need to increase sizing to meet lower runtimes in a day for load shifting.
        self.maxDayRun_hr = min(self.compRuntime_hr,sum(self.LS_on_off))

    

    def _checkHeatHours(self, heathours):
        """
        Quick check to see if heating hours is a valid number between 1 and 24
        
        Parameters
        ----------
        heathours
            The number of hours primary heating equipment can run.
        """
        if isinstance(heathours, np.ndarray):
            if any(heathours > 24) or any(heathours <= 0):
                raise Exception("Heat hours is not within 1 - 24 hours")
        else:
            if heathours > 24 or heathours <= 0:
                raise Exception("Heat hours is not within 1 - 24 hours")
        
    def primaryHeatHrs2kBTUHR(self, heathours):
        """
        Converts from hours of heating in a day to heating capacity.

        Parameters
        ----------
        heathours
            The number of hours primary heating equipment can run.

        Returns
        -------
        heatCap
            The heating capacity in [btu/hr].
        """
        self._checkHeatHours(heathours)        
        heatCap = (self.totalHWLoad + 24*self.extraLoad_GPH) / heathours * rhoCp * \
            (self.storageT_F - self.incomingT_F) / self.defrostFactor /1000. 
        return heatCap

    def sizePrimaryTankVolume(self, heatHrs):
        """
        Sizes primary storage using the Ecotope sizing methodology

        Parameters
        ----------
        heatHrs
            The number of hours primary heating equipment can run in a day.

        Returns
        -------
        volume
            A total volume adjusted to the storage tempreature
        """
        self._checkHeatHours(heatHrs)        

        # Running vol
        runningVol_G = self.__calcRunningVol(heatHrs,np.ones(24))

<<<<<<< HEAD
        # Get the Cycling Volume ##############################################
        averageGal      = self.totalHWLoad * .7 # Hard coded average draw rate as proportion of peak
        avg_runtime     = 1. # Hard coded average runtime for HPWH
        cyclingVol_G    = self.__SUPPLYV_TO_STORAGEV(avg_runtime * (self.totalHWLoad / heatHrs - averageGal/24.)) # (generation rate - average background draw)

       
=======
>>>>>>> 36ab52ed
        # If doing load shift, solve for the runningVol_G and take the larger volume 
        LSrunningVol_G = 0
        if self.loadShift:
            LSrunningVol_G = self.__calcRunningVol(heatHrs,self.LS_on_off)
        
<<<<<<< HEAD
        # Get larger running volume from max of primary method or load shift method
        runningVol_G = max(runningVol_G, LSrunningVol_G) 
        
        # Get the total volume ################################################
        totalVolMax = (runningVol_G + cyclingVol_G) / self.percentUseable
        
        # Get the aquastat fraction from independently solved for cycling vol
        # and running vol.
        aquastatFraction = 1 - runningVol_G / totalVolMax
=======
        # Get total volume from max of primary method or load shift method
        totalVolMax = max(runningVol_G, LSrunningVol_G)
        totalVolMax = self.__SUPPLYV_TO_STORAGEV(totalVolMax) / (1-self.aquaFract)
        
        # Check the Cycling Volume ##############################################
        cyclingVol_G    = totalVolMax * (self.aquaFract - (1 - self.percentUseable))
        min_runtime_hr  = 10/60. # Hard coded minimum run time for water heater in hours
        minRunVol_G     = min_runtime_hr * (self.totalHWLoad / heatHrs) # (generation rate - no usage)
        print(minRunVol_G)
        print(cyclingVol_G)
        print(self.aquaFract )
        print((1 - self.percentUseable))
        if minRunVol_G > cyclingVol_G:
            min_AF = minRunVol_G / totalVolMax + (1 - self.percentUseable)
            raise ValueError ("The aquastat fraction is too low in the storge system recommend increasing to a minimum of: %.2f" % min_AF)
>>>>>>> 36ab52ed
        
        # Return the temperature adjusted total volume ########################
        return totalVolMax

    def __calcRunningVol(self, heatHrs, onOffArr):
        """
        Function to find the running volume for the hot water storage tank, which
        is needed for calculating the total volume for primary sizing and in the event of load shift sizing
        represents the entire volume. 

        Args:
            heatHrs (float): The number of hours primary heating equipment can run in a day.
            onOffArr (np.array): array of 1/0's where 1's allow heat pump to run and 0's dissallow. of length 24.

        Raises:
            Exception: Error if oversizing system.

        Returns:
            runV_G (float): the running volume in gallons

        """
<<<<<<< HEAD
        diffN   =  (np.tile(onOffArr,2)  + self.extraLoad_GPH/self.totalHWLoad) / heatHrs- np.tile(self.loadShapeNorm,2)
        diffInd = self.getPeakIndices(diffN[0:23]) #Days repeat so just get first day!
        
=======
        diffN   = np.tile(onOffArr,2) / heatHrs - np.tile(self.loadShapeNorm,2)
        diffInd = getPeakIndices(diffN[0:23]) #Days repeat so just get first day!

>>>>>>> 36ab52ed
        # Get the running volume ##############################################
        if len(diffInd) == 0:
            raise Exception("The heating rate is greater than the peak volume the system is oversized! Try increasing the hours the heat pump runs in a day")
        else:
            runVolTemp = 0
            for peakInd in diffInd:
                diffCum = np.cumsum(diffN[peakInd:]) #Get the rest of the day from the start of the peak
                runVolTemp = max(runVolTemp, -min(diffCum[diffCum<0.])) #Minimum value less than 0 or 0.
        runV_G = runVolTemp * self.totalHWLoad
        
        if self.extraLoad_GPH == 0:
            runV_G = self.__SUPPLYV_TO_STORAGEV(runV_G)
        return runV_G
        
    def __SUPPLYV_TO_STORAGEV(self, vol):
        """
        Converts the volume of water at the supply temperature to an equivalent volume at the storage temperature

        Args:
            vol (float): vol at the supply temperature.

        Returns:
            float: Volume at storage temperature.

        """
        return vol * (self.supplyT_F - self.incomingT_F) / (self.storageT_F - self.incomingT_F)
    
    def __STORAGEV_TO_SUPPLYV(self, vol):
        """
        Converts the volume of water at the storage temperature to an equivalent volume at the supply temperature

        Args:
            vol (float): vol at the storage temperature.

        Returns:
            float: Volume at supply temperature.

        """
        return vol * (self.storageT_F - self.incomingT_F) /  (self.supplyT_F - self.incomingT_F) 
    
    def primaryCurve(self):
        """
        Sizes the primary system curve. Will catch the point at which the aquatstat
        fraction is too small for system and cuts the return arrays to match cutoff point.

        Returns
        -------
        volN
            Array of volume in the tank at each hour.

        array
            Array of heat input...
        """
        maxHeatHours = 1/(max(self.loadShapeNorm) - self.extraLoad_GPH/self.totalHWLoad)*1.001 
        heatHours = np.linspace(self.compRuntime_hr, maxHeatHours,10)
        

        volN = np.zeros(len(heatHours))
        for ii in range(0,len(heatHours)):
            try:
                volN[ii] = self.sizePrimaryTankVolume(heatHours[ii])
            except ValueError:
                break
        # Cut to the point the aquastat fraction was too small
        volN        = volN[:ii]
        heatHours   = heatHours[:ii]
        
        return [volN, self.primaryHeatHrs2kBTUHR(heatHours)]

    def sizeVol_Cap(self):
        """
        Calculates PVol_G_atStorageT and PCap
        """
        self.PVol_G_atStorageT = self.sizePrimaryTankVolume(self.maxDayRun_hr)
        self.PCap = self.primaryHeatHrs2kBTUHR(self.maxDayRun_hr)

    def getSizingResults(self):
        """
        Returns sizing results as array

        Returns
        -------
        list
            self.PVol_G_atStorageT, self.PCap
        """
        if self.PVol_G_atStorageT == 0. or self.PCap == 0.:
            raise Exception("The system hasn't been sized yet! Run sizeVol_Cap() first")

        return [ self.PVol_G_atStorageT,  self.PCap ]
    
    def runStorage_Load_Sim(self):
        """
        Returns sizing storage depletion and load results for water volumes at the supply temperature

        Returns
        -------
        list [ V, G_hw, D_hw ] 
        V - Volume of HW in the tank with time
        G_hw - The generation of HW with time 
        D_hw - The hot water demand with time

        """
        if self.PVol_G_atStorageT == 0. or self.PCap == 0.:
            raise Exception("The system hasn't been sized yet!")
        
        G_hw = self.totalHWLoad/self.maxDayRun_hr * np.tile(self.LS_on_off,3) 
        D_hw = self.totalHWLoad * np.tile(self.loadShapeNorm,3)
<<<<<<< HEAD
=======
        
>>>>>>> 36ab52ed
        #Init the "simulation"
        N = len(G_hw)
        V0 = self.__STORAGEV_TO_SUPPLYV(self.PVol_G_atStorageT) * self.percentUseable
        Vtrig = self.__STORAGEV_TO_SUPPLYV(self.PVol_G_atStorageT) * (1 - self.aquaFract)
        run = [0] * (N)
        V = [V0] + [0] * (N - 1)
        heating = False
<<<<<<< HEAD
        for ii in range(1,N):
=======
        
        #Run the "simulation"
        for ii in range(1,N):
            
>>>>>>> 36ab52ed
            if heating:
                V[ii] = V[ii-1] + G_hw[ii] - D_hw[ii] # If heating, generate HW and lose HW
                run[ii] = G_hw[ii]
            
            else:  # Else not heating, 
                V[ii] = V[ii-1] - D_hw[ii] # So lose HW
                if V[ii] < Vtrig: # If should heat
                    time_missed = (Vtrig - V[ii])/D_hw[ii] #Volume below turn on / rate of draw gives time below tigger
                    V[ii] += G_hw[ii]*time_missed # Start heating
                    run[ii] = G_hw[ii]*time_missed
                    heating = True
                    
            if V[ii] > V0: # If full
                time_over = (V[ii] - V0)/(G_hw[ii]-D_hw[ii]) # Volume over generated / rate of generation gives time above full
                V[ii] = V0 - D_hw[ii]*time_over # Make full with miss volume
                run[ii] = G_hw[ii] * (1-time_over)
                heating = False # Stop heating
                
        return [ V, G_hw, D_hw, run ]
                

##############################################################################
class ParallelLoopTank:
    """
    Class containing attributes and methods to describe and size the parrallel loop tank arrangement. Unlike a swing tank, a parrallel loop tank \
    will have equipment to provide heat for periods of low or no hot water use.

    Attributes
    ----------
    nApt: integer
        The number of apartments. Use with Qdot_apt to determine total recirculation losses.
    Wapt:  float
        Watts of heat lost in through recirculation piping system. Used with N_apt to determine total recirculation losses.
    offTime_hr: integer
        Maximum hours per day the temperature maintenance equipment can run.
    TMRuntime_hr: float
        Run time required for temperature maintenance equipment to meet setpoint.
    setpointTM_F: float
        Temperature maintenance tank setpoint.
    TMonTemp_F: float
        Temperature at which temperature maintenance equipment will engauge.
    TMCap
        Temperature maintenance equipment capacity.
    TMVol_G_atStorageT
        Volume of parrallel loop tank.
    """

    def __init__(self, nApt, Wapt, offTime_hr, TMRuntime_hr, setpointTM_F, TMonTemp_F):
        # Inputs from primary system
        self.nApt       = nApt
        # Inputs for temperature maintenance sizing
        self.Wapt       = Wapt # W/ apartment
        self.offTime_hr  = offTime_hr # Hour
        self.TMRuntime_hr  = TMRuntime_hr
        self.setpointTM_F = setpointTM_F
        self.TMonTemp_F    = TMonTemp_F
        # Outputs:
        self.TMCap = 0 #kBTU/Hr
        self.TMVol_G_atStorageT = 0 # Gallons

    def sizeVol_Cap(self):
        """
        Sizes the volume in gallons and heat capactiy in BTU/h

        Calculates:
        TMVol_G_atStorageT
            Dedicated loop tank volume.
        TMCap
            Calculated temperature maintenance equipment capacity.
        """

        self.TMVol_G_atStorageT =  SafteyWapt*(self.Wapt * self.nApt) / rhoCp * \
            W_TO_BTUHR * self.offTime_hr / (self.setpointTM_F - self.TMonTemp_F)

        self.TMCap =  rhoCp * self.TMVol_G_atStorageT * (self.setpointTM_F - self.TMonTemp_F) * \
            (1./self.TMRuntime_hr + 1./self.offTime_hr) / 1000
            
    def getSizingResults(self):
        """
        Returns sizing results as array

        Returns
        -------
        list
            self.TMVol_G_atStorageT, self.TMCap
        """
        return [ self.TMVol_G_atStorageT, self.TMCap ]

##############################################################################

class SwingTank:
    """
    Class containing attributes and methods to describe and size the swing tank. Unlike a temperature maintenance tank, the swing tank is sized so
    the primary system heat adds heat to cover about up to 70% of the reciculation losses.

    Attributes
    ----------
    nApt: integer
        The number of apartments. Use with Qdot_apt to determine total recirculation losses.
    Wapt:  float
        Watts of heat lost in through recirculation piping system. Used with N_apt to determine total recirculation losses.
    TMCap
        The required capacity of temperature maintenance equipment.
    TMVol_G_atStorageT
        The volume of the swing tank required to ride out the low use period.
    """
    Table_Napts = [0, 12, 24, 48, 96]
    sizingTable_MEASHRAE = ["80", "80", "80", "120 - 300", "120 - 300"] 
    sizingTable_CA = ["80", "96", "168", "288", "480"] 
    
    
    def __init__(self, nApt, Wapt):
        # Inputs from primary system
        self.nApt       = nApt
        # Inputs for temperature maintenance sizing
        self.Wapt       = Wapt #W/ apartment

        self.swingLoadToPrimary_Wapt = 50.
        self.swingLoadToPrimary_W = self.swingLoadToPrimary_Wapt * self.nApt
        
        # Outputs:
        self.TMCap                   = 0 #kBTU/Hr
        self.TMVol_G_atStorageT      = 0 # Gallons

        if self.Wapt == 0:
            raise Exception("Swing tank initialized with 0 W per apt heat loss")

    def sizeVol_Cap(self, CA = False):
        """
        Sizes the volume in gallons and heat capactiy in BTU/hr

        Calculates:
        TMVol_G_atStorageT
            Calculated swing tank volume.
        TMCap
            Calculated temperature maintenance equipment capacity.
        """
        ind = [idx for idx, val in enumerate(self.Table_Napts) if val <= self.nApt][-1]
        
        if CA:
            self.TMVol_G_atStorageT = self.sizingTable_CA[ind]
        else:
            self.TMVol_G_atStorageT = self.sizingTable_MEASHRAE[ind]
        
        self.TMCap = SafteyWapt*(self.Wapt* self.nApt) * W_TO_BTUHR / 1000.
        
    def getSizingResults(self):
        """
        Returns sizing results as array

        Returns
        -------
        list
            self.TMVol_G_atStorageT, self.TMCap
        """
        return [ self.TMVol_G_atStorageT, self.TMCap ]
    
<<<<<<< HEAD
    def getSwingLoadOnPrimary_W(self):
        """
        Returns the load in watts that the primary system handles from the reciruclation loop losses.

        Returns
        -------
        float
            self.swingLoadToPrimary_W
        """
        return self.swingLoadToPrimary_W
=======
    def getSizingTable(self, CA = True):
        if CA:
            return list(zip(self.Table_Napts, self.sizingTable_CA))
        else:
            return list(zip(self.Table_Napts, self.sizingTable_MEASHRAE))
        

##############################################################################
##############################################################################
>>>>>>> 36ab52ed
##############################################################################

def getPeakIndices(diff1):
    """
    Finds the points of an array where the values go from positive to negative 

    Parameters
    ----------
    diff1
    Any 1 dimensional array

    Returns
    -------
    array
    Array of indices in which input array changes from positive to negative
    """
    if not isinstance(diff1, np.ndarray):
        diff1 = np.array(diff1)
    diff1 = np.insert(diff1, 0, 0)
    return np.where(np.diff(np.sign(diff1))<0)[0]<|MERGE_RESOLUTION|>--- conflicted
+++ resolved
@@ -53,11 +53,7 @@
     def __init__(self, totalHWLoad, loadShapeNorm, nPeople,
                  incomingT_F, supplyT_F, storageT_F,
                  defrostFactor, percentUseable,
-<<<<<<< HEAD
-                 compRuntime_hr, schematic, swingTankLoad_W = 0):
-=======
-                 compRuntime_hr, aquaFract):
->>>>>>> 36ab52ed
+                 compRuntime_hr, schematic, aquaFract, swingTankLoad_W = 0):
 
         #Initialize the sizer object with the inputs
         self.totalHWLoad    = totalHWLoad
@@ -74,15 +70,12 @@
         self.defrostFactor      = defrostFactor
         self.percentUseable     = percentUseable
         self.compRuntime_hr     = compRuntime_hr
-<<<<<<< HEAD
-        
+        
+        self.aquaFract          = aquaFract#Fraction
+
         self.extraLoad_GPH = W_TO_BTUHR * swingTankLoad_W / rhoCp / \
             (self.storageT_F - self.incomingT_F)
-        
-=======
-        self.aquaFract          = aquaFract#Fraction
-
->>>>>>> 36ab52ed
+       
         # Internal variables
         self.maxDayRun_hr = compRuntime_hr
         self.LS_on_off = np.ones(24)
@@ -171,31 +164,11 @@
         # Running vol
         runningVol_G = self.__calcRunningVol(heatHrs,np.ones(24))
 
-<<<<<<< HEAD
-        # Get the Cycling Volume ##############################################
-        averageGal      = self.totalHWLoad * .7 # Hard coded average draw rate as proportion of peak
-        avg_runtime     = 1. # Hard coded average runtime for HPWH
-        cyclingVol_G    = self.__SUPPLYV_TO_STORAGEV(avg_runtime * (self.totalHWLoad / heatHrs - averageGal/24.)) # (generation rate - average background draw)
-
-       
-=======
->>>>>>> 36ab52ed
         # If doing load shift, solve for the runningVol_G and take the larger volume 
         LSrunningVol_G = 0
         if self.loadShift:
             LSrunningVol_G = self.__calcRunningVol(heatHrs,self.LS_on_off)
         
-<<<<<<< HEAD
-        # Get larger running volume from max of primary method or load shift method
-        runningVol_G = max(runningVol_G, LSrunningVol_G) 
-        
-        # Get the total volume ################################################
-        totalVolMax = (runningVol_G + cyclingVol_G) / self.percentUseable
-        
-        # Get the aquastat fraction from independently solved for cycling vol
-        # and running vol.
-        aquastatFraction = 1 - runningVol_G / totalVolMax
-=======
         # Get total volume from max of primary method or load shift method
         totalVolMax = max(runningVol_G, LSrunningVol_G)
         totalVolMax = self.__SUPPLYV_TO_STORAGEV(totalVolMax) / (1-self.aquaFract)
@@ -211,7 +184,6 @@
         if minRunVol_G > cyclingVol_G:
             min_AF = minRunVol_G / totalVolMax + (1 - self.percentUseable)
             raise ValueError ("The aquastat fraction is too low in the storge system recommend increasing to a minimum of: %.2f" % min_AF)
->>>>>>> 36ab52ed
         
         # Return the temperature adjusted total volume ########################
         return totalVolMax
@@ -233,15 +205,10 @@
             runV_G (float): the running volume in gallons
 
         """
-<<<<<<< HEAD
-        diffN   =  (np.tile(onOffArr,2)  + self.extraLoad_GPH/self.totalHWLoad) / heatHrs- np.tile(self.loadShapeNorm,2)
-        diffInd = self.getPeakIndices(diffN[0:23]) #Days repeat so just get first day!
-        
-=======
+
         diffN   = np.tile(onOffArr,2) / heatHrs - np.tile(self.loadShapeNorm,2)
         diffInd = getPeakIndices(diffN[0:23]) #Days repeat so just get first day!
 
->>>>>>> 36ab52ed
         # Get the running volume ##############################################
         if len(diffInd) == 0:
             raise Exception("The heating rate is greater than the peak volume the system is oversized! Try increasing the hours the heat pump runs in a day")
@@ -349,10 +316,7 @@
         
         G_hw = self.totalHWLoad/self.maxDayRun_hr * np.tile(self.LS_on_off,3) 
         D_hw = self.totalHWLoad * np.tile(self.loadShapeNorm,3)
-<<<<<<< HEAD
-=======
-        
->>>>>>> 36ab52ed
+
         #Init the "simulation"
         N = len(G_hw)
         V0 = self.__STORAGEV_TO_SUPPLYV(self.PVol_G_atStorageT) * self.percentUseable
@@ -360,14 +324,9 @@
         run = [0] * (N)
         V = [V0] + [0] * (N - 1)
         heating = False
-<<<<<<< HEAD
-        for ii in range(1,N):
-=======
         
         #Run the "simulation"
         for ii in range(1,N):
-            
->>>>>>> 36ab52ed
             if heating:
                 V[ii] = V[ii-1] + G_hw[ii] - D_hw[ii] # If heating, generate HW and lose HW
                 run[ii] = G_hw[ii]
@@ -525,7 +484,6 @@
         """
         return [ self.TMVol_G_atStorageT, self.TMCap ]
     
-<<<<<<< HEAD
     def getSwingLoadOnPrimary_W(self):
         """
         Returns the load in watts that the primary system handles from the reciruclation loop losses.
@@ -536,7 +494,7 @@
             self.swingLoadToPrimary_W
         """
         return self.swingLoadToPrimary_W
-=======
+
     def getSizingTable(self, CA = True):
         if CA:
             return list(zip(self.Table_Napts, self.sizingTable_CA))
@@ -546,7 +504,6 @@
 
 ##############################################################################
 ##############################################################################
->>>>>>> 36ab52ed
 ##############################################################################
 
 def getPeakIndices(diff1):
