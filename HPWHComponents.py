# -*- coding: utf-8 -*-
"""
HPWHComponents
@author: paul
"""
import numpy as np
from cfg import rhoCp, W_TO_BTUHR


##############################################################################
## Components of a HPWH system given below:
##############################################################################
class PrimarySystem_SP:
    """
    Class containing attributes and methods to describe and size the primary heat pump and storage for single pass systems.

    Attributes
    ----------
    totalHWLoad : float
        Total hot water load [btu/hr]
    loadShapeNorm : numpy array
        A one dimensional array with length 24 that describes the hot water usage for each hour of the day as a fraction of the total daily load.
    nPeople: integer
        Number of residents.
    incomingT_F : float
        Incoming city water temperature (design temperature in winter). [°F]
    T_supply: float
        Supply hot water temperature, typically 120°F. [°F]
    storageT_F: float
        Storage temperature of the primary hot water storage tanks. [°F]
    supplyT_F : float
        Hot water supply temperature. [°F]
    defrostFactor: float
        A factor that reduces heating capacity at low temperatures based on need for defrost cycles to remove ice from evaporator coils.
    percentUsable: integer
        Percent of primary hot water storage that is usable due to sufficient thermal stratification.
    aquaFract: float
        The fraction of the total hieght of the primary hot water tanks at which the Aquastat is located.
    compRuntime_hr: float
        Hour per day central heat pump equipment can run, duty cycle [hrs/day]
    PCap
        Primary heat pump water heater capacity [kBtu]
    PVol_G_atStorageT
        Primary storage tank volume [gals]
    runningVol_G
        Primary storage tank running volume [gals]
    cyclingVol_G
        Cycling volume [gals]
    aquaFract
        Fractional hieght of the aquastat in the tank.
    """

    def __init__(self, totalHWLoad, loadShapeNorm, nPeople,
                 incomingT_F, supplyT_F, storageT_F,
                 defrostFactor, percentUseable,
                 compRuntime_hr):

        #Initialize the sizer object with the inputs
        self.totalHWLoad    = totalHWLoad
        self.loadShapeNorm  = loadShapeNorm
        self.nPeople        = nPeople

        self.incomingT_F      = incomingT_F
        self.storageT_F       = storageT_F
        self.supplyT_F        = supplyT_F

        self.defrostFactor  = defrostFactor
        self.percentUseable = percentUseable
        self.compRuntime_hr    = compRuntime_hr
        
        # Outputs
        self.PCap              = 0. #kBTU/Hr
        self.PVol_G_atStorageT = 0. # Gallons
        self.runningVol_G      = 0. # Gallons
        self.cyclingVol_G      = 0. # Gallons
        self.aquaFract         = 0. #Fraction

    # this should be a separate function and not be part of the main object.
    def getPeakIndices(self,diff1):
        """
        Finds the points of an array where the values go from positive to negative 

        Parameters
        ----------
        diff1
        Any 1 dimensional array

        Returns
        -------
        array
        Array of indices in which input array changes from positive to negative
        """
        if not isinstance(diff1, np.ndarray):
            diff1 = np.array(diff1)
        diff1 = np.insert(diff1, 0, 0)
        return np.where(np.diff(np.sign(diff1))<0)[0]

    def _checkHeatHours(self, heathours):
        """
        Quick check to see if heating hours is a valid number between 1 and 24
        
        Parameters
        ----------
        heathours
            The number of hours primary heating equipment can run.
        """
        if isinstance(heathours, np.ndarray):
            if any(heathours > 24) or any(heathours <= 0):
                raise Exception("Heat hours is not within 1 - 24 hours")
        else:
            if heathours > 24 or heathours <= 0:
                raise Exception("Heat hours is not within 1 - 24 hours")

        
        
    def primaryHeatHrs2kBTUHR(self, heathours):
        """
        Converts from hours of heating in a day to heating capacity.

        Parameters
        ----------
        heathours
            The number of hours primary heating equipment can run.

        Returns
        -------
        heatCap
            The heating capacity in [btu/hr].
        """
        self._checkHeatHours(heathours)        
        heatCap = self.totalHWLoad / heathours * rhoCp * \
            (self.storageT_F - self.incomingT_F) / self.defrostFactor /1000. 
        return heatCap

    def sizePrimaryTankVolume(self, heatHrs):
        """
        Sizes primary storage using the Ecotope sizing methodology

        Parameters
        ----------
        heatHrs
            The number of hours primary heating equipment can run.

        Returns
        -------
        volume
            A temperature adjusted total volume
        """
        self._checkHeatHours(heatHrs)        

        diffN = 1/heatHrs - np.append(self.loadShapeNorm,self.loadShapeNorm)
        diffInd = self.getPeakIndices(diffN[0:23]) #Days repeat so just get first day!

        # Get the running volume #############################################
        if len(diffInd) == 0:
            raise Exception("The heating rate is greater than the peak volume the system is oversized! Try increasing the hours the heat pump runs in a day")
        else:
            runVolTemp = 0
            for peakInd in diffInd:
                diffCum = np.cumsum(diffN[peakInd:]) #Get the rest of the day from the start of the peak
                runVolTemp = max(runVolTemp, -min(diffCum[diffCum<0.])) #Minimum value less than 0 or 0.
        self.runningVol_G = runVolTemp * self.totalHWLoad

        # Get the Cycling Volume #############################################
        averageGPDPP    = 17. # Hard coded average draw rate
        avg_runtime     = 1. # Hard coded average runtime for HPWH
        self.cyclingVol_G = avg_runtime * (self.totalHWLoad / heatHrs - averageGPDPP/24. * self.nPeople) # (generation rate - average background draw)

        # Get the total volume ###############################################
        totalVol = ( self.runningVol_G + self.cyclingVol_G ) / self.percentUseable

        # Get the aquastat fraction from independently solved for cycling vol
        # and running vol.
        self.aquaFract =  1 - self.runningVol_G / totalVol

        # Return the temperature adjusted total volume #######################
        return totalVol * (self.supplyT_F - self.incomingT_F) / \
            (self.storageT_F - self.incomingT_F)

    def primaryCurve(self):
        """
        Size the primary system curve.

        Returns
        -------
        volN
            Array of volume in the tank at each hour.

        array
            Array of heat input...
        """
        heatHours = np.linspace(self.compRuntime_hr, 1/max(self.loadShapeNorm)*1.001, 10)
        volN = np.zeros(len(heatHours))
        for ii in range(0,len(heatHours)):
            volN[ii] = self.sizePrimaryTankVolume(heatHours[ii])
        return [volN, self.primaryHeatHrs2kBTUHR(heatHours)]

    def sizeVol_Cap(self):
        """
        Calculates PVol_G_atStorageT and PCap
        """
        self.PVol_G_atStorageT = self.sizePrimaryTankVolume(self.compRuntime_hr)
        self.PCap = self.primaryHeatHrs2kBTUHR(self.compRuntime_hr)

    def getSizingResults(self):
        """
        Returns sizing results as array

        Returns
        -------
        array
            self.PVol_G_atStorageT, self.PCap, self.aquaFract
        """
        if self.PVol_G_atStorageT == 0. or self.PCap == 0. or self.aquaFract == 0.:
            raise Exception("The system hasn't been sized yet!")

        return [ self.PVol_G_atStorageT,  self.PCap, self.aquaFract ]
    
##############################################################################
class PrimarySystem_MP_NR:
    """ Sizes primary multipass HPWH system with NO recirculation loop """
    def __init__(self, totalHWLoad, loadShapeNorm,
                 incomingT_F, supplyT_F, storageT_F,
                 defrostFactor, percentUseable, aquaFract,
                 compRuntime_hr):
        pass

##############################################################################
class PrimarySystem_MP_R:
    """ Sizes primary multipass HPWH system WITH a recirculation loop """

    def __init__(self):
        """Initialize the sizer object with 0's for the inputs"""
        pass

##############################################################################
class ParallelLoopTank:
    """
    Class containing attributes and methods to describe and size the parrallel loop tank arrangement. Unlike a swing tank, a parrallel loop tank \
    will have equipment to provide heat for periods of low or no hot water use.

    Attributes
    ----------
    nApt: integer
        The number of apartments. Use with Qdot_apt to determine total recirculation losses.
    Wapt:  float
        Watts of heat lost in through recirculation piping system. Used with N_apt to determine total recirculation losses.
    Qdot_tank: float
        Thermal loss coefficient for the temperature maintenance tank.
    offTime_hr: integer
        Maximum hours per day the temperature maintenance equipment can run.
    TMRuntime_hr: float
        Run time required for temperature maintenance equipment to meet setpoint.
    setpointTM_F: float
        Temperature maintenance tank setpoint.
    TMonTemp_F: float
        Temperature at which temperature maintenance equipment will engauge.
    TMCap
        Temperature maintenance equipment capacity.
    TMVol_G_atStorageT
        Volume of parrallel loop tank.
    """

    def __init__(self, nApt, Wapt, Qdot_tank, offTime_hr, TMRuntime_hr, setpointTM_F, TMonTemp_F):
        # Inputs from primary system
        self.nApt       = nApt

        # Inputs for temperature maintenance sizing
        self.Wapt       = Wapt # W/ apartment
        self.Qdot_tank    = Qdot_tank
        self.offTime_hr  = offTime_hr # Hour
        self.TMRuntime_hr  = TMRuntime_hr
        self.setpointTM_F = setpointTM_F
        self.TMonTemp_F    = TMonTemp_F
        # Outputs:
        self.TMCap = 0 #kBTU/Hr
        self.TMVol_G_atStorageT = 0 # Gallons

    def sizeVol_Cap(self):
        """
        Sizes the volume in gallons and heat capactiy in BTU/h

        Returns
        -------
        TMVol_G_atStorageT
            Dedicated loop tank volume.
        TMCap
            Calculated temperature maintenance equipment capacity.
        """

        self.TMVol_G_atStorageT =  (self.Wapt * self.nApt + self.Qdot_tank) / rhoCp * \
            W_TO_BTUHR * self.offTime_hr / (self.setpointTM_F - self.TMonTemp_F)

        self.TMCap =  rhoCp * self.TMVol_G_atStorageT * (self.setpointTM_F - self.TMonTemp_F) * \
            (1./self.TMRuntime_hr + 1./self.offTime_hr)
            
    def getSizingResults(self):
        """
        Returns sizing results as array

        Returns
        -------
        array
            self.TMVol_G_atStorageT, self.TMCap
        """
        return [ self.TMVol_G_atStorageT, self.TMCap ]

##############################################################################

class SwingTank:
    """
    Class containing attributes and methods to describe and size the swing tank. Unlike a temperature maintenance tank, the swing tank is sized so
    the primary system heat adds heat to cover about up to 70% of the reciculation losses.

    Attributes
    ----------
    nApt: integer
        The number of apartments. Use with Qdot_apt to determine total recirculation losses.
    Wapt:  float
        Watts of heat lost in through recirculation piping system. Used with N_apt to determine total recirculation losses.
    Qdot_tank: float
        Thermal loss coefficient for the temperature maintenance tank.
    TMCap
        The required capacity of temperature maintenance equipment.
    TMVol_G_atStorageT
        The volume of the swing tank required to ride out the low use period.
    """

    def __init__(self, nApt, Wapt, Qdot_tank):
        # Inputs from primary system
        self.nApt       = nApt
        # Inputs for temperature maintenance sizing
        self.Wapt       = Wapt # W/ apartment
        self.Qdot_tank    = Qdot_tank

        # Outputs:
        self.TMCap      = 0 #kBTU/Hr
        self.TMVol_G_atStorageT      = 0 # Gallons

        if self.Wapt == 0:
            raise Exception("Swing tank initialized with 0 W per apt heat loss")

    def sizeVol_Cap(self):
        """
        Sizes the volume in gallons and heat capactiy in BTU/hr

        Returns
        -------
        TMVol_G_atStorageT
            Calculated swing tank volume.
        TMCap
            Calculated temperature maintenance equipment capacity.
        """
<<<<<<< HEAD
        self.TMVol_G_atStorageT = self.nApt * 5

        self.TMCap = (self.Wapt + self.Qdot_tank) * self.nApt * W_TO_BTUHR / 1000.
        
    def getSizingResults(self):
        """
        Returns sizing results as array
=======
        
        self.TMVol_G_atStorageT = self.nApt * 5

        self.TMCap = (self.Wapt  * self.nApt + self.Qdot_tank) * W_TO_BTUHR / 1000.
        return [ self.TMVol_G_atStorageT, self.TMCap ]
>>>>>>> fb97b34d

        Returns
        -------
        array
            self.TMVol_G_atStorageT, self.TMCap
        """
        return [ self.TMVol_G_atStorageT, self.TMCap ]
##############################################################################
class TrimTank:
    """ Sizes a trim tank for use in a multipass HPWH system """

    def __init__(self):
        """Initialize the sizer object with 0's for the inputs"""


##############################################################################
##############################################################################<|MERGE_RESOLUTION|>--- conflicted
+++ resolved
@@ -351,21 +351,12 @@
         TMCap
             Calculated temperature maintenance equipment capacity.
         """
-<<<<<<< HEAD
         self.TMVol_G_atStorageT = self.nApt * 5
-
         self.TMCap = (self.Wapt + self.Qdot_tank) * self.nApt * W_TO_BTUHR / 1000.
         
     def getSizingResults(self):
         """
         Returns sizing results as array
-=======
-        
-        self.TMVol_G_atStorageT = self.nApt * 5
-
-        self.TMCap = (self.Wapt  * self.nApt + self.Qdot_tank) * W_TO_BTUHR / 1000.
-        return [ self.TMVol_G_atStorageT, self.TMCap ]
->>>>>>> fb97b34d
 
         Returns
         -------
